use datamodel_connector::Connector;
use pretty_assertions::assert_eq;
use prisma_value::PrismaValue;
use sql_schema_describer::{
    Column, ColumnTypeFamily, DefaultKind, DefaultValue, Enum, ForeignKey, ForeignKeyAction, Index, IndexType,
    PrimaryKey, SqlSchema, Table,
};
use test_setup::{BitFlags, Tags};

pub trait SqlSchemaExt {
    fn assert_table<'a>(&'a self, table_name: &str) -> TableAssertion<'a>;
}

pub struct SchemaAssertion {
    schema: SqlSchema,
    tags: BitFlags<Tags>,
}

impl SchemaAssertion {
    pub fn new(schema: SqlSchema, tags: BitFlags<Tags>) -> Self {
        Self { schema, tags }
    }

    pub fn into_schema(self) -> SqlSchema {
        self.schema
    }

    pub fn assert_equals(self, other: &SqlSchema) -> Self {
        assert_eq!(&self.schema, other);
        self
    }

    pub fn assert_ne(self, other: &SqlSchema) -> Self {
        assert_ne!(&self.schema, other);
        self
    }

    #[track_caller]
    fn find_table(&self, table_name: &str) -> &sql_schema_describer::Table {
        match self.schema.tables.iter().find(|t| {
            if self.tags.contains(Tags::LowerCasesTableNames) {
                t.name.eq_ignore_ascii_case(table_name)
            } else {
                t.name == table_name
            }
        }) {
            Some(table) => table,
            None => panic!(
                "assert_has_table failed. Table {} not found. Tables in database: {:?}",
                table_name,
                self.schema.tables.iter().map(|table| &table.name).collect::<Vec<_>>()
            ),
        }
    }

    #[track_caller]
    pub fn assert_has_table(self, table_name: &str) -> Self {
        self.find_table(table_name);
        self
    }

    #[track_caller]
    pub fn assert_table<F>(self, table_name: &str, table_assertions: F) -> Self
    where
        F: for<'a> FnOnce(TableAssertion<'a>) -> TableAssertion<'a>,
    {
        let table = self.find_table(table_name);
        table_assertions(TableAssertion::new(table, self.tags));
        self
    }

    pub fn assert_has_no_enum(self, enum_name: &str) -> Self {
        let has_matching_enum = self.schema.enums.iter().any(|enm| {
            if self.tags.contains(Tags::LowerCasesTableNames) {
                enm.name.eq_ignore_ascii_case(enum_name)
            } else {
                enm.name == enum_name
            }
        });

        if has_matching_enum {
            panic!("Expected no enum named {}, found one", enum_name);
        }

        self
    }

    pub fn assert_enum<F>(self, enum_name: &str, enum_assertions: F) -> Self
    where
        F: for<'a> FnOnce(EnumAssertion<'a>) -> EnumAssertion<'a>,
    {
        let r#enum = match self.schema.get_enum(enum_name) {
            Some(enm) => enm,
            None => panic!("Assertion failed. Enum `{}` not found", enum_name),
        };

        enum_assertions(EnumAssertion(&r#enum));
        self
    }

    #[track_caller]
    pub fn assert_tables_count(self, expected_count: usize) -> Self {
        let actual_count = self.schema.tables.len();

        assert_eq!(
            actual_count, expected_count,
            "Assertion failed. Expected the schema to have {expected_count} tables, found {actual_count}. ({table_names:?})",
            expected_count = expected_count,
            actual_count = actual_count,
            table_names = self.schema.tables.iter().map(|t| t.name.as_str()).collect::<Vec<&str>>(),
        );

        self
    }

    pub fn debug_print(self) -> Self {
        println!("{:?}", &self.schema);

        self
    }
}

pub struct EnumAssertion<'a>(&'a Enum);

impl<'a> EnumAssertion<'a> {
    pub fn assert_values(self, expected_values: &[&'static str]) -> Self {
        assert!(
            self.0.values == expected_values,
            "Assertion failed. The `{}` enum does not contain the expected variants.\nExpected:\n{:#?}\n\nFound:\n{:#?}\n",
            self.0.name,
            expected_values,
            self.0.values,
        );
        self
    }
}

#[derive(Clone, Copy)]
pub struct TableAssertion<'a> {
    table: &'a Table,
    tags: BitFlags<Tags>,
}

impl<'a> TableAssertion<'a> {
    pub fn new(table: &'a Table, tags: BitFlags<Tags>) -> Self {
        Self { table, tags }
    }

    pub fn assert_column_count(self, n: usize) -> Self {
        let columns_count = self.table.columns.len();

        assert!(
            columns_count == n,
            "Assertion failed. Expected {n} columns, found {columns_count}. {columns:#?}",
            n = n,
            columns_count = columns_count,
            columns = &self.table.columns,
        );
        self
    }

    pub fn assert_foreign_keys_count(self, n: usize) -> Self {
        let fk_count = self.table.foreign_keys.len();
        assert!(fk_count == n, "Expected {} foreign keys, found {}.", n, fk_count);
        self
    }

    pub fn assert_has_fk(self, fk: &ForeignKey) -> Self {
        let matching_fk = self.table.foreign_keys.iter().any(|found| found == fk);
        assert!(matching_fk, "Assertion failed. Could not find fk.");
        self
    }

    pub fn assert_fk_on_columns<F>(self, columns: &[&str], fk_assertions: F) -> Self
    where
        F: FnOnce(ForeignKeyAssertion<'a>) -> ForeignKeyAssertion<'a>,
    {
        if let Some(fk) = self.table.foreign_keys.iter().find(|fk| fk.columns == columns) {
            fk_assertions(ForeignKeyAssertion::new(fk, self.tags));
        } else {
            panic!("Could not find foreign key on {}.{:?}", self.table.name, columns);
        }

        self
    }

    pub fn assert_does_not_have_column(self, column_name: &str) -> Self {
        if self.table.column(column_name).is_some() {
            panic!(
                "Assertion failed: found column `{}` on `{}`.",
                column_name, self.table.name
            );
        }
        self
    }

    #[track_caller]
    pub fn assert_has_column(self, column_name: &str) -> Self {
        match self.table.column(column_name) {
            Some(_) => self,
            None => panic!(
                "Assertion failed: column {} not found. Existing columns: {:?}",
                column_name,
                self.table.columns.iter().map(|col| &col.name).collect::<Vec<_>>()
            ),
        }
    }

    pub fn assert_column<F>(self, column_name: &str, column_assertions: F) -> Self
    where
        F: FnOnce(ColumnAssertion<'a>) -> ColumnAssertion<'a>,
    {
        let this = self.assert_has_column(column_name);
        let column = this.table.column(column_name).unwrap();

        column_assertions(ColumnAssertion::new(column, self.tags));
        this
    }

    pub fn assert_columns_count(self, count: usize) -> Self {
        let actual_count = self.table.columns.len();

        assert!(
            actual_count == count,
            "Assertion failed: expected {} columns, found {}",
            count,
            actual_count,
        );

        self
    }

    pub fn assert_has_no_pk(self) -> Self {
        assert!(
            self.table.primary_key.is_none(),
            "Assertion failed: expected no primary key on {}, but found one. ({:?})",
            self.table.name,
            self.table.primary_key
        );

        self
    }

    pub fn assert_pk<F>(self, pk_assertions: F) -> Self
    where
        F: FnOnce(PrimaryKeyAssertion<'a>) -> PrimaryKeyAssertion<'a>,
    {
        match self.table.primary_key.as_ref() {
            Some(pk) => {
                pk_assertions(PrimaryKeyAssertion { pk, table: self.table });
                self
            }
            None => panic!("Primary key not found on {}.", self.table.name),
        }
    }

    pub fn assert_indexes_count(self, n: usize) -> Self {
        let idx_count = self.table.indices.len();
        assert!(idx_count == n, "Expected {} indexes, found {}.", n, idx_count);
        self
    }

    pub fn assert_index_on_columns<F>(self, columns: &[&str], index_assertions: F) -> Self
    where
        F: FnOnce(IndexAssertion<'a>) -> IndexAssertion<'a>,
    {
        if let Some(idx) = self.table.indices.iter().find(|idx| idx.columns == columns) {
            index_assertions(IndexAssertion(idx));
        } else {
            panic!("Could not find index on {}.{:?}", self.table.name, columns);
        }

        self
    }

    pub fn debug_print(self) -> Self {
        println!("{:?}", self.table);
        self
    }
}

pub struct ColumnAssertion<'a> {
    column: &'a Column,
    tags: BitFlags<Tags>,
}

impl<'a> ColumnAssertion<'a> {
    pub fn new(column: &'a Column, tags: BitFlags<Tags>) -> Self {
        Self { column, tags }
    }

    pub fn assert_auto_increments(self) -> Self {
        assert!(
            self.column.auto_increment,
            "Assertion failed. Expected column `{}` to be auto-incrementing.",
            self.column.name,
        );

        self
    }

    pub fn assert_no_auto_increment(self) -> Self {
        assert!(
            !self.column.auto_increment,
            "Assertion failed. Expected column `{}` not to be auto-incrementing.",
            self.column.name,
        );

        self
    }

    pub fn assert_default(self, expected: Option<DefaultValue>) -> Self {
        let found = &self.column.default.as_ref().map(|d| d.kind());

        assert!(
            found == &expected.as_ref().map(|d| d.kind()),
            "Assertion failed. Expected default: {:?}, but found {:?}",
            expected,
            found
        );

        self
    }

    pub fn assert_full_data_type(self, full_data_type: &str) -> Self {
        let found = &self.column.tpe.full_data_type;

        assert!(
            found == full_data_type,
            "Assertion failed: expected the full_data_type for the `{}` column to be `{}`, found `{}`",
            self.column.name,
            full_data_type,
            found
        );

        self
    }

    pub fn assert_has_no_default(self) -> Self {
        self.assert_default(None)
    }

    pub fn assert_default_value(self, expected: &prisma_value::PrismaValue) -> Self {
        let found = &self.column.default;

        match found.as_ref().map(|d| d.kind()) {
            Some(DefaultKind::Value(ref val)) => assert!(
                val == expected,
                "Assertion failed. Expected the default value for `{}` to be `{:?}`, got `{:?}`",
                self.column.name,
                expected,
                val
            ),
            other => panic!(
                "Assertion failed. Expected default: {:?}, but found {:?}",
                expected, other
            ),
        }

        self
    }

    pub fn assert_dbgenerated(self, expected: &str) -> Self {
        let found = &self.column.default;

        match found.as_ref().map(|d| d.kind()) {
            Some(DefaultKind::DbGenerated(val)) => assert!(
                val == expected,
                "Assertion failed. Expected the default value for `{}` to be dbgenerated with `{:?}`, got `{:?}`",
                self.column.name,
                expected,
                val
            ),
            other => panic!(
                "Assertion failed. Expected default: {:?}, but found {:?}",
                expected, other
            ),
        }

        self
    }

    pub fn assert_enum_default(self, expected: &str) -> Self {
        let default = self.column.default.as_ref().unwrap();

        assert!(matches!(default.kind(), DefaultKind::Value(PrismaValue::Enum(s)) if s == expected));

        self
    }

    pub fn assert_native_type(self, expected: &str, connector: &dyn Connector) -> Self {
        let found = connector.render_native_type(self.column.tpe.native_type.clone().unwrap());
        assert!(
            found == expected,
            "Assertion failed. Expected the column native type for `{}` to be `{:?}`, found `{:?}`",
            self.column.name,
            expected,
            found,
        );

        self
    }

    pub fn assert_type_family(self, expected: ColumnTypeFamily) -> Self {
        let found = &self.column.tpe.family;

        let expected = match expected {
            ColumnTypeFamily::Enum(tbl_name) if self.tags.contains(Tags::LowerCasesTableNames) => {
                ColumnTypeFamily::Enum(tbl_name.to_lowercase())
            }
            _ => expected,
        };

        assert!(
            found == &expected,
            "Assertion failed. Expected the column type family for `{}` to be `{:?}`, found `{:?}`",
            self.column.name,
            expected,
            found,
        );

        self
    }

    pub fn assert_type_is_bigint(self) -> Self {
        let found = &self.column.tpe.family;

        assert!(
            found == &sql_schema_describer::ColumnTypeFamily::BigInt,
            "Assertion failed. Expected a BigInt column, got {:?}.",
            found
        );

        self
    }

    pub fn assert_type_is_bytes(self) -> Self {
        let found = &self.column.tpe.family;

        assert!(
            found == &sql_schema_describer::ColumnTypeFamily::Binary,
            "Assertion failed. Expected a bytes column, got {:?}.",
            found
        );

        self
    }

    pub fn assert_type_is_decimal(self) -> Self {
        let found = &self.column.tpe.family;

        assert!(
            found == &sql_schema_describer::ColumnTypeFamily::Decimal,
            "Assertion failed. Expected a decimal column, got {:?}.",
            found
        );

        self
    }

    pub fn assert_type_is_enum(self) -> Self {
        let found = &self.column.tpe.family;

        assert!(
            matches!(found, sql_schema_describer::ColumnTypeFamily::Enum(_)),
            "Assertion failed. Expected an enum column, got {:?}.",
            found
        );

        self
    }

    pub fn assert_type_is_string(self) -> Self {
        let found = &self.column.tpe.family;

        assert!(
            found == &sql_schema_describer::ColumnTypeFamily::String,
            "Assertion failed. Expected a string column, got {:?}.",
            found
        );

        self
    }

    pub fn assert_type_is_int(self) -> Self {
        let found = &self.column.tpe.family;

        assert!(
            found == &sql_schema_describer::ColumnTypeFamily::Int,
            "Assertion failed. Expected an integer column, got {:?}.",
            found
        );

        self
    }

    pub fn assert_is_list(self) -> Self {
        assert!(
            self.column.tpe.arity.is_list(),
            "Assertion failed. Expected column `{}` to be a list, got {:?}",
            self.column.name,
            self.column.tpe.arity,
        );

        self
    }

    pub fn assert_is_nullable(self) -> Self {
        assert!(
            self.column.tpe.arity.is_nullable(),
            "Assertion failed. Expected column `{}` to be nullable, got {:?}",
            self.column.name,
            self.column.tpe.arity,
        );

        self
    }

    pub fn assert_is_required(self) -> Self {
        assert!(
            self.column.tpe.arity.is_required(),
            "Assertion failed. Expected column `{}` to be NOT NULL, got {:?}",
            self.column.name,
            self.column.tpe.arity,
        );

        self
    }
}

pub struct PrimaryKeyAssertion<'a> {
    pk: &'a PrimaryKey,
    table: &'a Table,
}

impl<'a> PrimaryKeyAssertion<'a> {
    pub fn assert_columns(self, column_names: &[&str]) -> Self {
        assert_eq!(self.pk.columns, column_names);

        self
    }

    pub fn assert_has_autoincrement(self) -> Self {
        assert!(
            self.table
                .columns
                .iter()
                .any(|column| self.pk.columns.contains(&column.name) && column.auto_increment),
            "Assertion failed: expected a sequence on the primary key, found none."
        );

        self
    }

    pub fn assert_has_no_autoincrement(self) -> Self {
        assert!(
            !self
                .table
                .columns
                .iter()
                .any(|column| self.pk.columns.contains(&column.name) && column.auto_increment),
            "Assertion failed: expected no sequence on the primary key, but found one."
        );

        self
    }

    pub fn debug_print(self) -> Self {
        println!("{:?}", &self.pk);
        self
    }
}

pub struct ForeignKeyAssertion<'a> {
    fk: &'a ForeignKey,
    tags: BitFlags<Tags>,
}

impl<'a> ForeignKeyAssertion<'a> {
    pub fn new(fk: &'a ForeignKey, tags: BitFlags<Tags>) -> Self {
        Self { fk, tags }
    }

    pub fn assert_references(self, table: &str, columns: &[&str]) -> Self {
        assert!(
            self.is_same_table_name(&self.fk.referenced_table, table) && self.fk.referenced_columns == columns,
            r#"Assertion failed. Expected reference to "{}" ({:?}). Found "{}" ({:?}) "#,
            table,
            columns,
            self.fk.referenced_table,
            self.fk.referenced_columns,
        );

        self
    }

<<<<<<< HEAD
    pub fn assert_referential_action_on_delete(self, action: ForeignKeyAction) -> AssertionResult<Self> {
        anyhow::ensure!(
            self.fk.on_delete_action == action,
            format!(
                "Assertion failed: expected foreign key to {:?} on delete, but got {:?}.",
                action, self.fk.on_delete_action
            )
        );

        Ok(self)
    }

    pub fn assert_referential_action_on_update(self, action: ForeignKeyAction) -> AssertionResult<Self> {
        anyhow::ensure!(
            self.fk.on_update_action == action,
            format!(
                "Assertion failed: expected foreign key to {:?} on update, but got {:?}.",
                action, self.fk.on_update_action
            )
=======
    pub fn assert_cascades_on_delete(self) -> Self {
        assert!(
            self.fk.on_delete_action == ForeignKeyAction::Cascade,
            "Assertion failed: expected foreign key to cascade on delete."
>>>>>>> 77642aad
        );

        self
    }

    fn is_same_table_name(&self, fst: &str, snd: &str) -> bool {
        if self.tags.contains(Tags::LowerCasesTableNames) {
            fst.eq_ignore_ascii_case(snd)
        } else {
            fst == snd
        }
    }
}

pub struct IndexAssertion<'a>(&'a Index);

impl<'a> IndexAssertion<'a> {
    pub fn assert_name(self, name: &str) -> Self {
        assert_eq!(self.0.name, name);

        self
    }

    pub fn assert_is_unique(self) -> Self {
        assert_eq!(self.0.tpe, IndexType::Unique);

        self
    }

    pub fn assert_is_not_unique(self) -> Self {
        assert_eq!(self.0.tpe, IndexType::Normal);

        self
    }
}<|MERGE_RESOLUTION|>--- conflicted
+++ resolved
@@ -594,32 +594,23 @@
         self
     }
 
-<<<<<<< HEAD
-    pub fn assert_referential_action_on_delete(self, action: ForeignKeyAction) -> AssertionResult<Self> {
-        anyhow::ensure!(
+    pub fn assert_referential_action_on_delete(self, action: ForeignKeyAction) -> Self {
+        assert!(
             self.fk.on_delete_action == action,
-            format!(
-                "Assertion failed: expected foreign key to {:?} on delete, but got {:?}.",
-                action, self.fk.on_delete_action
-            )
-        );
-
-        Ok(self)
-    }
-
-    pub fn assert_referential_action_on_update(self, action: ForeignKeyAction) -> AssertionResult<Self> {
-        anyhow::ensure!(
+            "Assertion failed: expected foreign key to {:?} on delete, but got {:?}.",
+            action,
+            self.fk.on_delete_action
+        );
+
+        self
+    }
+
+    pub fn assert_referential_action_on_update(self, action: ForeignKeyAction) -> Self {
+        assert!(
             self.fk.on_update_action == action,
-            format!(
-                "Assertion failed: expected foreign key to {:?} on update, but got {:?}.",
-                action, self.fk.on_update_action
-            )
-=======
-    pub fn assert_cascades_on_delete(self) -> Self {
-        assert!(
-            self.fk.on_delete_action == ForeignKeyAction::Cascade,
-            "Assertion failed: expected foreign key to cascade on delete."
->>>>>>> 77642aad
+            "Assertion failed: expected foreign key to {:?} on update, but got {:?}.",
+            action,
+            self.fk.on_update_action
         );
 
         self
