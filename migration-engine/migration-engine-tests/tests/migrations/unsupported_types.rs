use migration_engine_tests::sync_test_api::*;
use prisma_value::PrismaValue;
use sql_schema_describer::ColumnTypeFamily;

#[test_connector(tags(Postgres))]
fn adding_an_unsupported_type_must_work(api: TestApi) {
    let dm = r#"
        model Post {
            id            Int                     @id @default(autoincrement())
            /// This type is currently not supported.
            user_ip  Unsupported("cidr")
            User          User                    @relation(fields: [user_ip], references: [balance])
        }

        model User {
            id            Int                     @id @default(autoincrement())
            /// This type is currently not supported.
            balance       Unsupported("cidr")  @unique
            Post          Post[]
        }
    "#;

    api.schema_push(dm).send_sync().assert_green_bang();

    api.assert_schema().assert_table_bang("Post", |table| {
        table
            .assert_columns_count(2)?
            .assert_column("id", |c| {
                c.assert_is_required()?.assert_type_family(ColumnTypeFamily::Int)
            })?
            .assert_column("user_ip", |c| {
                c.assert_is_required()?
                    .assert_type_family(ColumnTypeFamily::Unsupported("cidr".to_string()))
            })
    });

    api.assert_schema().assert_table_bang("User", |table| {
        table
            .assert_columns_count(2)?
            .assert_column("id", |c| {
                c.assert_is_required()?.assert_type_family(ColumnTypeFamily::Int)
            })?
            .assert_column("balance", |c| {
                c.assert_is_required()?
                    .assert_type_family(ColumnTypeFamily::Unsupported("cidr".to_string()))
            })
    });
}

#[test_connector(tags(Postgres))]
fn switching_an_unsupported_type_to_supported_must_work(api: TestApi) {
    let dm1 = r#"
        model Post {
            id            Int                     @id @default(autoincrement())
            user_home  Unsupported("point")
            user_location  Unsupported("point")
        }
    "#;

    api.schema_push(dm1).send_sync().assert_green_bang();

    api.assert_schema().assert_table_bang("Post", |table| {
        table
            .assert_columns_count(3)?
            .assert_column("id", |c| {
                c.assert_is_required()?.assert_type_family(ColumnTypeFamily::Int)
            })?
            .assert_column("user_home", |c| {
                c.assert_is_required()?
                    .assert_type_family(ColumnTypeFamily::Unsupported("point".to_string()))
            })?
            .assert_column("user_location", |c| {
                c.assert_is_required()?
                    .assert_type_family(ColumnTypeFamily::Unsupported("point".to_string()))
            })
    });

    let dm2 = r#"
        model Post {
            id            Int                     @id @default(autoincrement())
            user_home     String
            user_location String
        }
    "#;

    api.schema_push(dm2).send_sync().assert_green_bang();

    api.assert_schema().assert_table_bang("Post", |table| {
        table
            .assert_columns_count(3)?
            .assert_column("id", |c| {
                c.assert_is_required()?.assert_type_family(ColumnTypeFamily::Int)
            })?
            .assert_column("user_home", |c| {
                c.assert_is_required()?.assert_type_family(ColumnTypeFamily::String)
            })?
            .assert_column("user_location", |c| {
                c.assert_is_required()?.assert_type_family(ColumnTypeFamily::String)
            })
    });
}

#[test_connector(tags(Postgres))]
fn adding_and_removing_properties_on_unsupported_should_work(api: TestApi) {
    let dm1 = r#"
        model Post {
            id               Int    @id @default(autoincrement())
            user_ip     Unsupported("cidr")
        }

        model Blog {
          id            Int    @id              @default(autoincrement())
          number        Int?                    @default(1)
          bigger_number Int?                    @default(dbgenerated("sqrt((4)::double precision)"))
          point         Unsupported("point")?   @default(dbgenerated("point((0)::double precision, (0)::double precision)"))
        }
    "#;

    api.schema_push(dm1).send_sync().assert_green_bang();

    api.assert_schema().assert_table_bang("Post", |table| {
        table
            .assert_columns_count(2)?
            .assert_column("id", |c| {
                c.assert_is_required()?.assert_type_family(ColumnTypeFamily::Int)
            })?
            .assert_column("user_ip", |c| {
                c.assert_is_required()?
                    .assert_type_family(ColumnTypeFamily::Unsupported("cidr".to_string()))
            })
    });

    api.assert_schema().assert_table_bang("Blog", |table| {
        table
            .assert_columns_count(4)?
            .assert_column("id", |c| {
                c.assert_is_required()?.assert_type_family(ColumnTypeFamily::Int)
            })?
            .assert_column("number", |c| {
                c.assert_is_nullable()?
                    .assert_type_family(ColumnTypeFamily::Int)?
                    .assert_default_value(&PrismaValue::Int(1))
            })?
            .assert_column("bigger_number", |c| {
                c.assert_is_nullable()?
                    .assert_type_family(ColumnTypeFamily::Int)?
                    .assert_dbgenerated("sqrt((4)::double precision)")
            })?
            .assert_column("point", |c| {
                c.assert_is_nullable()?
                    .assert_type_family(ColumnTypeFamily::Unsupported("point".to_string()))?
                    .assert_dbgenerated("point((0)::double precision, (0)::double precision)")
            })
    });

    let dm2 = r#"
        model Post {
            id            Int                     @id @default(autoincrement())
            user_ip  Unsupported("cidr")?    @unique
        }
    "#;

    api.schema_push(dm2).force(true).send_sync().assert_warnings(&["A unique constraint covering the columns `[user_ip]` on the table `Post` will be added. If there are existing duplicate values, this will fail.".into()]);

    api.assert_schema().assert_table_bang("Post", |table| {
        table
            .assert_columns_count(2)?
            .assert_index_on_columns(&["user_ip"], |index| index.assert_is_unique())?
            .assert_column("id", |c| {
                c.assert_is_required()?.assert_type_family(ColumnTypeFamily::Int)
            })?
            .assert_column("user_ip", |c| {
                c.assert_is_nullable()?
                    .assert_type_family(ColumnTypeFamily::Unsupported("cidr".to_string()))
            })
    });

    let dm3 = r#"
        model Post {
            id               Int    @id @default(autoincrement())
            user_ip     Unsupported("cidr") @default(dbgenerated("'10.1.2.3/32'"))
        }
    "#;

    api.schema_push(dm3).send_sync().assert_green_bang();

    api.assert_schema().assert_table_bang("Post", |table| {
        table
            .assert_columns_count(2)?
            .assert_column("id", |c| {
                c.assert_is_required()?.assert_type_family(ColumnTypeFamily::Int)
            })?
            .assert_column("user_ip", |c| {
                c.assert_is_required()?
                    .assert_type_family(ColumnTypeFamily::Unsupported("cidr".to_string()))?
                    .assert_dbgenerated("'10.1.2.3/32'::cidr")
            })
    });
}

#[test_connector]
fn using_unsupported_and_ignore_should_work(api: TestApi) {
    let unsupported_type = if api.is_sqlite() {
        "some random string"
    } else if api.is_postgres() {
        "macaddr"
    } else if api.is_mysql() {
        "point"
    } else if api.is_mssql() {
        "money"
    } else {
        unreachable!()
    };

<<<<<<< HEAD
    let dm = api.datamodel_with_provider(&format!(
=======
    let dm = format!(
>>>>>>> 905be1d1
        r#"
        {}

        model UnsupportedModel {{
            field Unsupported("{}")?
            @@ignore
        }}
     "#,
        api.datasource_block(),
        unsupported_type
    );

    api.schema_push(dm).send_sync().assert_green_bang();
}<|MERGE_RESOLUTION|>--- conflicted
+++ resolved
@@ -212,22 +212,15 @@
         unreachable!()
     };
 
-<<<<<<< HEAD
     let dm = api.datamodel_with_provider(&format!(
-=======
-    let dm = format!(
->>>>>>> 905be1d1
         r#"
-        {}
-
         model UnsupportedModel {{
             field Unsupported("{}")?
             @@ignore
         }}
      "#,
-        api.datasource_block(),
         unsupported_type
-    );
+    ));
 
     api.schema_push(dm).send_sync().assert_green_bang();
 }