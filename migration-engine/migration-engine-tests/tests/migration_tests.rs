mod apply_migrations;
mod create_migration;
mod errors;
mod evaluate_data_loss;
mod existing_data;
mod initialization;
mod list_migration_directories;
mod migrations;
mod native_types;
mod schema_push;

use migration_engine_tests::sql::*;
use pretty_assertions::assert_eq;
use prisma_value::PrismaValue;
use quaint::prelude::Queryable;
use sql_schema_describer::*;
use test_macros::test_connector;

type TestResult = Result<(), Box<dyn std::error::Error + Send + Sync + 'static>>;

// Ignoring sqlite is OK, because sqlite integer primary keys are always auto-incrementing.
#[test_connector(exclude(Sqlite))]
async fn making_an_existing_id_field_autoincrement_works(api: &TestApi) -> TestResult {
    use quaint::ast::{Insert, Select};

    let dm1 = r#"
        model Post {
            id        Int        @id
            content   String?
            createdAt DateTime    @default(now())
            published Boolean     @default(false)
            title     String      @default("")
            updatedAt DateTime    @default(now())
        }
    "#;

    api.schema_push(dm1).send().await?.assert_green_bang();

    api.assert_schema().await?.assert_table("Post", |model| {
        model.assert_pk(|pk| pk.assert_columns(&["id"]).assert_has_no_autoincrement())
    });

    // MySQL cannot add autoincrement property to a column that already has data.
    if !api.sql_family().is_mysql() {
        // Data to see we don't lose anything in the translation.
        for (i, content) in (&["A", "B", "C"]).iter().enumerate() {
            let insert = Insert::single_into(api.render_table_name("Post"))
                .value("content", *content)
                .value("id", i);

            api.database().insert(insert.into()).await?;
        }

        assert_eq!(
            3,
            api.database()
                .select(Select::from_table(api.render_table_name("Post")))
                .await?
                .len()
        );
    }

    let dm2 = r#"
        model Post {
            id        Int         @id @default(autoincrement())
            content   String?
            createdAt DateTime    @default(now())
            published Boolean     @default(false)
            title     String      @default("")
            updatedAt DateTime    @default(now())
        }
    "#;

    api.schema_push(dm2).send().await?.assert_green_bang();

    api.assert_schema().await?.assert_table("Post", |model| {
        model.assert_pk(|pk| pk.assert_columns(&["id"]).assert_has_autoincrement())
    });

    // Check that the migration is idempotent.
    api.schema_push(dm2).send().await?.assert_green_bang().assert_no_steps();

    // MySQL cannot add autoincrement property to a column that already has data.
    if !api.sql_family().is_mysql() {
        assert_eq!(
            3,
            api.database()
                .select(Select::from_table(api.render_table_name("Post")))
                .await?
                .len()
        );
    }

    Ok(())
}

// Ignoring sqlite is OK, because sqlite integer primary keys are always auto-incrementing.
#[test_connector(exclude(Sqlite))]
async fn removing_autoincrement_from_an_existing_field_works(api: &TestApi) -> TestResult {
    use quaint::ast::{Insert, Select};

    let dm1 = r#"
        model Post {
            id        Int         @id @default(autoincrement())
            content   String?
            createdAt DateTime    @default(now())
            published Boolean     @default(false)
            title     String      @default("")
            updatedAt DateTime    @default(now())
        }
    "#;

    api.schema_push(dm1).send().await?.assert_green_bang();

    api.assert_schema().await?.assert_table("Post", |model| {
        model.assert_pk(|pk| pk.assert_columns(&["id"]).assert_has_autoincrement())
    });

    // Data to see we don't lose anything in the translation.
    for content in &["A", "B", "C"] {
        let insert = Insert::single_into(api.render_table_name("Post")).value("content", *content);
        api.database().insert(insert.into()).await?;
    }

    assert_eq!(
        3,
        api.database()
            .select(Select::from_table(api.render_table_name("Post")))
            .await?
            .len()
    );

    let dm2 = r#"
        model Post {
            id        Int         @id
            content   String?
            createdAt DateTime    @default(now())
            published Boolean     @default(false)
            title     String      @default("")
            updatedAt DateTime    @default(now())
        }
    "#;

    api.schema_push(dm2).send().await?.assert_green_bang();

    api.assert_schema().await?.assert_table("Post", |model| {
        model.assert_pk(|pk| pk.assert_columns(&["id"]).assert_has_no_autoincrement())
    });

    // Check that the migration is idempotent.
    api.schema_push(dm2)
        .migration_id(Some("idempotency-check"))
        .send()
        .await?
        .assert_green_bang()
        .assert_no_steps();

    assert_eq!(
        3,
        api.database()
            .select(Select::from_table(api.render_table_name("Post")))
            .await?
            .len()
    );

    Ok(())
}

#[test_connector(tags(Mssql))]
async fn making_an_existing_id_field_autoincrement_works_with_indices(api: &TestApi) -> TestResult {
    use quaint::ast::{Insert, Select};

    let dm1 = r#"
        model Post {
            id        Int        @id
            content   String?

            @@index([content], name: "fooBarIndex")
        }
    "#;

    api.schema_push(dm1).send().await?.assert_green_bang();

    api.assert_schema().await?.assert_table("Post", |model| {
        model
            .assert_pk(|pk| pk.assert_columns(&["id"]).assert_has_no_autoincrement())
            .assert_indexes_count(1)
    });

    // Data to see we don't lose anything in the translation.
    for (i, content) in (&["A", "B", "C"]).iter().enumerate() {
        let insert = Insert::single_into(api.render_table_name("Post"))
            .value("content", *content)
            .value("id", i);

        api.database().insert(insert.into()).await?;
    }

    assert_eq!(
        3,
        api.database()
            .select(Select::from_table(api.render_table_name("Post")))
            .await?
            .len()
    );

    let dm2 = r#"
        model Post {
            id        Int         @id @default(autoincrement())
            content   String?

            @@index([content], name: "fooBarIndex")
        }
    "#;

    api.schema_push(dm2).send().await?.assert_green_bang();

    api.assert_schema().await?.assert_table("Post", |model| {
        model
            .assert_pk(|pk| pk.assert_columns(&["id"]).assert_has_autoincrement())
            .assert_indexes_count(1)
    });

    // Check that the migration is idempotent.
    api.schema_push(dm2).send().await?.assert_green_bang().assert_no_steps();

    assert_eq!(
        3,
        api.database()
            .select(Select::from_table(api.render_table_name("Post")))
            .await?
            .len()
    );

    Ok(())
}

#[test_connector(tags(Mssql))]
async fn making_an_existing_id_field_autoincrement_works_with_foreign_keys(api: &TestApi) -> TestResult {
    use quaint::ast::{Insert, Select};

    let dm1 = r#"
        model Post {
            id        Int         @id
            content   String?
            createdAt DateTime    @default(now())
            published Boolean     @default(false)
            title     String      @default("")
            updatedAt DateTime    @default(now())
            author_id Int
            author    Author      @relation(fields: [author_id], references: [id])
            trackings Tracking[]
        }

        model Tracking {
            id        Int         @id @default(autoincrement())
            post_id   Int
            post      Post        @relation(fields: [post_id], references: [id])
        }

        model Author {
            id        Int         @id @default(autoincrement())
            posts     Post[]
        }
    "#;

    api.schema_push(dm1).send().await?.assert_green_bang();

    api.assert_schema().await?.assert_table("Post", |model| {
        model.assert_pk(|pk| pk.assert_columns(&["id"]).assert_has_no_autoincrement())
    });

    // Data to see we don't lose anything in the translation.
    for (i, content) in (&["A", "B", "C"]).iter().enumerate() {
        let insert = Insert::single_into(api.render_table_name("Author"));

        let author_id = api
            .database()
            .insert(Insert::from(insert).returning(&["id"]))
            .await?
            .into_single()?
            .into_single()?
            .as_i64()
            .unwrap();

        let insert = Insert::single_into(api.render_table_name("Post"))
            .value("content", *content)
            .value("id", i)
            .value("author_id", author_id);

        api.database().insert(insert.into()).await?;

        let insert = Insert::single_into(api.render_table_name("Tracking")).value("post_id", i);

        api.database().insert(insert.into()).await?;
    }

    assert_eq!(
        3,
        api.database()
            .select(Select::from_table(api.render_table_name("Post")))
            .await?
            .len()
    );

    let dm2 = r#"
        model Post {
            id        Int         @id @default(autoincrement())
            content   String?
            createdAt DateTime    @default(now())
            published Boolean     @default(false)
            title     String      @default("")
            updatedAt DateTime    @default(now())
            author_id Int
            author    Author      @relation(fields: [author_id], references: [id])
            trackings Tracking[]
        }

        model Tracking {
            id        Int         @id @default(autoincrement())
            post_id   Int
            post      Post        @relation(fields: [post_id], references: [id])
        }

        model Author {
            id        Int         @id @default(autoincrement())
            posts     Post[]
        }
    "#;

    api.schema_push(dm2).send().await?.assert_green_bang();

    api.assert_schema().await?.assert_table("Post", |model| {
        model.assert_pk(|pk| pk.assert_columns(&["id"]).assert_has_autoincrement())
    });

    // TODO: Why not empty?
    // Check that the migration is idempotent.
    //api.schema_push(dm2).send().await?.assert_green_bang().assert_no_steps();

    assert_eq!(
        3,
        api.database()
            .select(Select::from_table(api.render_table_name("Post")))
            .await?
            .len()
    );

    Ok(())
}

// Ignoring sqlite is OK, because sqlite integer primary keys are always auto-incrementing.
#[test_connector(exclude(Sqlite))]
async fn flipping_autoincrement_on_and_off_works(api: &TestApi) -> TestResult {
    let dm_without = r#"
        model Post {
            id        Int        @id
            title     String     @default("")
        }
    "#;

    let dm_with = r#"
        model Post {
            id        Int        @id @default(autoincrement())
            updatedAt DateTime
        }
    "#;

    api.schema_push(dm_with).send().await?.assert_green_bang();
    api.schema_push(dm_without).send().await?.assert_green_bang();
    api.schema_push(dm_with).send().await?.assert_green_bang();
    api.schema_push(dm_without).send().await?.assert_green_bang();
    api.schema_push(dm_with).send().await?.assert_green_bang();

    Ok(())
}

// Ignoring sqlite is OK, because sqlite integer primary keys are always auto-incrementing.
#[test_connector(exclude(Sqlite))]
async fn making_an_autoincrement_default_an_expression_then_autoincrement_again_works(api: &TestApi) -> TestResult {
    let dm1 = r#"
        model Post {
            id        Int        @id @default(autoincrement())
            title     String     @default("")
        }
    "#;

    api.schema_push(dm1)
        .migration_id(Some("apply_dm1"))
        .send()
        .await?
        .assert_green_bang();

    api.assert_schema().await?.assert_table("Post", |model| {
        model.assert_pk(|pk| pk.assert_columns(&["id"]).assert_has_autoincrement())
    });

    let dm2 = r#"
        model Post {
            id        Int       @id @default(3)
            title     String    @default("")
        }
    "#;

    api.schema_push(dm2)
        .migration_id(Some("apply_dm2"))
        .send()
        .await?
        .assert_green_bang();

    api.assert_schema().await?.assert_table("Post", |model| {
        model
            .assert_pk(|pk| pk.assert_columns(&["id"]).assert_has_no_autoincrement())
            .assert_column("id", |column| {
                column.assert_default(Some(DefaultValue::value(PrismaValue::Int(3))))
            })
    });

    // Now re-apply the sequence.
    api.schema_push(dm1)
        .migration_id(Some("apply_dm1_again"))
        .send()
        .await?
        .assert_green_bang();

    api.assert_schema().await?.assert_table("Post", |model| {
        model.assert_pk(|pk| pk.assert_columns(&["id"]).assert_has_autoincrement())
    });

    Ok(())
}

#[test_connector]
async fn removing_a_scalar_field_must_work(api: &TestApi) -> TestResult {
    let dm1 = r#"
        model Test {
            id String @id @default(cuid())
            field String
        }
    "#;

    api.schema_push(dm1).send().await?.assert_green_bang();

    api.assert_schema()
        .await?
        .assert_table("Test", |table| table.assert_columns_count(2).assert_has_column("field"));

    let dm2 = r#"
        model Test {
            id String @id @default(cuid())
        }
    "#;

    api.schema_push(dm2).send().await?.assert_green_bang();

    api.assert_schema()
        .await?
        .assert_table("Test", |table| table.assert_column_count(1));

    Ok(())
}

#[test_connector]
async fn update_type_of_scalar_field_must_work(api: &TestApi) -> TestResult {
    let dm1 = r#"
        model Test {
            id String @id @default(cuid())
            field String
        }
    "#;

    api.schema_push(dm1).send().await?.assert_green_bang();

    api.assert_schema().await?.assert_table("Test", |table| {
        table.assert_column("field", |column| column.assert_type_is_string())
    });

    let dm2 = r#"
        model Test {
            id String @id @default(cuid())
            field Int
        }
    "#;

    api.schema_push(dm2).send().await?.assert_green_bang();

    api.assert_schema().await?.assert_table("Test", |table| {
        table.assert_column("field", |column| column.assert_type_is_int())
    });

    Ok(())
}

#[test_connector]
async fn changing_the_type_of_an_id_field_must_work(api: &TestApi) -> TestResult {
    let dm1 = r#"
        model A {
            id Int @id
            b_id Int
            b  B   @relation(fields: [b_id], references: [id])
        }

        model B {
            id Int @id
            a  A[]
        }
    "#;

    api.schema_push(dm1).send().await?.assert_green_bang();

    api.assert_schema().await?.assert_table("A", |table| {
        table
            .assert_column("b_id", |col| col.assert_type_family(ColumnTypeFamily::Int))
            .assert_fk_on_columns(&["b_id"], |fk| fk.assert_references("B", &["id"]))
    });

    let dm2 = r#"
        model A {
            id Int @id
            b_id String
            b  B   @relation(fields: [b_id], references: [id])
        }

        model B {
            id String @id @default(cuid())
            a  A[]

        }
    "#;

    api.schema_push(dm2).send().await?.assert_green_bang();

    api.assert_schema().await?.assert_table("A", |table| {
        table
            .assert_column("b_id", |col| col.assert_type_family(ColumnTypeFamily::String))
            .assert_fk_on_columns(&["b_id"], |fk| fk.assert_references("B", &["id"]))
    });

    Ok(())
}

#[test_connector]
async fn changing_the_type_of_a_field_referenced_by_a_fk_must_work(api: &TestApi) -> TestResult {
    let dm1 = r#"
        model A {
            id Int @id
            b_id Int
            b  B   @relation(fields: [b_id], references: [uniq])
        }

        model B {
            uniq Int @unique
            name String
            a    A[]
        }
    "#;

    api.schema_push(dm1).send().await?.assert_green_bang();

    api.assert_schema().await?.assert_table("A", |table| {
        table
            .assert_column("b_id", |col| col.assert_type_family(ColumnTypeFamily::Int))
            .assert_fk_on_columns(&["b_id"], |fk| fk.assert_references("B", &["uniq"]))
    });

    let dm2 = r#"
        model A {
            id Int @id
            b_id String
            b  B   @relation(fields: [b_id], references: [uniq])
        }

        model B {
            uniq String @unique @default(cuid())
            name String
            a    A[]
        }
    "#;

    api.schema_push(dm2).send().await?.assert_green_bang();

    api.assert_schema().await?.assert_table("A", |table| {
        table
            .assert_column("b_id", |col| col.assert_type_family(ColumnTypeFamily::String))
            .assert_fk_on_columns(&["b_id"], |fk| fk.assert_references("B", &["uniq"]))
    });

    Ok(())
}

#[test_connector]
async fn updating_db_name_of_a_scalar_field_must_work(api: &TestApi) -> TestResult {
    let dm1 = r#"
        model A {
            id String @id @default(cuid())
            field String @map(name:"name1")
        }
    "#;

    api.schema_push(dm1).send().await?.assert_green_bang();
    api.assert_schema()
        .await?
        .assert_table("A", |table| table.assert_has_column("name1"));

    let dm2 = r#"
        model A {
            id String @id @default(cuid())
            field String @map(name:"name2")
        }
    "#;

    api.schema_push(dm2).send().await?.assert_green_bang();
    api.assert_schema().await?.assert_table("A", |t| {
        t.assert_columns_count(2)
            .assert_has_column("id")
            .assert_has_column("name2")
    });

    Ok(())
}

#[test_connector]
async fn adding_a_new_unique_field_must_work(api: &TestApi) -> TestResult {
    let dm1 = r#"
        model A {
            id Int @id
            field String @unique
        }
    "#;

    api.schema_push(dm1).send().await?.assert_green_bang();

    api.assert_schema().await?.assert_table("A", |table| {
        table.assert_index_on_columns(&["field"], |index| index.assert_is_unique())
    });

    Ok(())
}

#[test_connector]
async fn adding_new_fields_with_multi_column_unique_must_work(api: &TestApi) -> TestResult {
    let dm1 = r#"
        model A {
            id Int @id
            field String
            secondField String

            @@unique([field, secondField])
        }
    "#;

    api.schema_push(dm1).send().await?.assert_green_bang();
    api.assert_schema().await?.assert_table("A", |t| {
        t.assert_index_on_columns(&["field", "secondField"], |idx| idx.assert_is_unique())
    });

    Ok(())
}

#[test_connector]
async fn unique_in_conjunction_with_custom_column_name_must_work(api: &TestApi) -> TestResult {
    let dm1 = r#"
        model A {
            id Int @id
            field String @unique @map("custom_field_name")
        }
    "#;

    api.schema_push(dm1).send().await?.assert_green_bang();
    api.assert_schema().await?.assert_table("A", |t| {
        t.assert_index_on_columns(&["custom_field_name"], |idx| idx.assert_is_unique())
    });

    Ok(())
}

#[test_connector]
async fn multi_column_unique_in_conjunction_with_custom_column_name_must_work(api: &TestApi) -> TestResult {
    let dm1 = r#"
        model A {
            id Int @id
            field String @map("custom_field_name")
            secondField String @map("second_custom_field_name")

            @@unique([field, secondField])
        }
    "#;

    api.schema_push(dm1).send().await?.assert_green_bang();
    api.assert_schema().await?.assert_table("A", |t| {
        t.assert_index_on_columns(&["custom_field_name", "second_custom_field_name"], |idx| {
            idx.assert_is_unique()
        })
    });

    Ok(())
}

#[test_connector]
async fn removing_an_existing_unique_field_must_work(api: &TestApi) -> TestResult {
    let dm1 = r#"
        model A {
            id    Int    @id
            field String @unique
        }
    "#;

    api.schema_push(dm1).send().await?.assert_green_bang();
    api.assert_schema().await?.assert_table("A", |table| {
        table.assert_index_on_columns(&["field"], |idx| idx.assert_is_unique())
    });

    let dm2 = r#"
        model A {
            id    Int    @id
        }
    "#;

    api.schema_push(dm2).send().await?.assert_green_bang();

    api.assert_schema().await?.assert_table("A", |t| {
        t.assert_indexes_count(0)
            .assert_columns_count(1)
            .assert_has_column("id")
    });

    Ok(())
}

#[test_connector]
async fn adding_unique_to_an_existing_field_must_work(api: &TestApi) -> TestResult {
    let dm1 = r#"
        model A {
            id    Int    @id
            field String
        }
    "#;

    api.schema_push(dm1).send().await?.assert_green_bang();

    api.assert_schema()
        .await?
        .assert_table("A", |table| table.assert_indexes_count(0));

    let dm2 = r#"
        model A {
            id    Int    @id
            field String @unique
        }
    "#;

    api.schema_push(dm2)
        .force(true)
        .send().await?
        .assert_executable()
        .assert_warnings(&["A unique constraint covering the columns `[field]` on the table `A` will be added. If there are existing duplicate values, this will fail.".into()])
        .assert_has_executed_steps();

    api.assert_schema().await?.assert_table("A", |table| {
        table
            .assert_indexes_count(1)
            .assert_index_on_columns(&["field"], |idx| idx.assert_is_unique())
    });

    Ok(())
}

#[test_connector]
async fn removing_unique_from_an_existing_field_must_work(api: &TestApi) -> TestResult {
    let dm1 = r#"
        model A {
            id    Int    @id
            field String @unique
        }
    "#;

    api.schema_push(dm1).send().await?.assert_green_bang();
    api.assert_schema().await?.assert_table("A", |t| {
        t.assert_index_on_columns(&["field"], |idx| idx.assert_is_unique())
    });

    let dm2 = r#"
        model A {
            id    Int    @id
            field String
        }
    "#;

    api.schema_push(dm2).send().await?.assert_green_bang();
    api.assert_schema()
        .await?
        .assert_table("A", |t| t.assert_indexes_count(0));

    Ok(())
}

// TODO: Enable SQL Server when cascading rules are in PSL.
#[test_connector(exclude(Mssql))]
async fn reserved_sql_key_words_must_work(api: &TestApi) -> TestResult {
    // Group is a reserved keyword
    let dm = r#"
        model Group {
            id          String  @id @default(cuid())
            parent_id   String?
            parent      Group? @relation(name: "ChildGroups", fields: [parent_id], references: id)
            childGroups Group[] @relation(name: "ChildGroups")
        }
    "#;

    api.schema_push(dm).send().await?.assert_green_bang();

    api.assert_schema().await?.assert_table("Group", |table| {
        table.assert_fk_on_columns(&["parent_id"], |fk| fk.assert_references("Group", &["id"]))
    });

    Ok(())
}

#[test_connector]
async fn migrations_with_many_to_many_related_models_must_not_recreate_indexes(api: &TestApi) -> TestResult {
    // test case for https://github.com/prisma/lift/issues/148
    let dm_1 = r#"
        model User {
            id        String  @id @default(cuid())
            p         Profile[]
        }

        model Profile {
            id        String  @id @default(cuid())
            userId    String
            user      User    @relation(fields: userId, references: id)
            skills    Skill[]
        }

        model Skill {
            id          String  @id @default(cuid())
            profiles    Profile[]
        }
    "#;

    api.schema_push(dm_1).send().await?.assert_green_bang();
    api.assert_schema().await?.assert_table("_ProfileToSkill", |t| {
        t.assert_index_on_columns(&["A", "B"], |idx| idx.assert_is_unique())
    });

    let dm_2 = r#"
        model User {
            id        String  @id @default(cuid())
            someField String?
            p         Profile[]
        }

        model Profile {
            id        String  @id @default(cuid())
            userId    String
            user      User    @relation(fields: userId, references: id)
            skills    Skill[]
        }

        model Skill {
            id          String  @id @default(cuid())
            profiles    Profile[]
        }
    "#;

    api.schema_push(dm_2).send().await?;
    api.assert_schema().await?.assert_table("_ProfileToSkill", |table| {
        table.assert_index_on_columns(&["A", "B"], |idx| {
            idx.assert_is_unique().assert_name("_ProfileToSkill_AB_unique")
        })
    });

    Ok(())
}

#[test_connector]
async fn removing_a_relation_field_must_work(api: &TestApi) -> TestResult {
    let dm_1 = r#"
        model User {
            id        String  @id @default(cuid())
            address_id String @map("address_name")
            address   Address @relation(fields: [address_id], references: [id])
        }

        model Address {
            id        String  @id @default(cuid())
            street    String
            u         User[]
        }
    "#;

    api.schema_push(dm_1).send().await?.assert_green_bang();

    api.assert_schema()
        .await?
        .assert_table("User", |table| table.assert_has_column("address_name"));

    let dm_2 = r#"
        model User {
            id        String  @id @default(cuid())
        }

        model Address {
            id        String  @id @default(cuid())
            street    String
        }
    "#;

    api.schema_push(dm_2).send().await?.assert_green_bang();

    api.assert_schema()
        .await?
        .assert_table("User", |table| table.assert_does_not_have_column("address_name"));

    Ok(())
}

#[test_connector]
async fn simple_type_aliases_in_migrations_must_work(api: &TestApi) -> TestResult {
    let dm1 = r#"
        type CUID = String @id @default(cuid())

        model User {
            id CUID
            age Float
        }
    "#;

    api.schema_push(dm1).send().await?.assert_green_bang();

    Ok(())
}

#[test_connector]
async fn created_at_does_not_get_arbitrarily_migrated(api: &TestApi) -> TestResult {
    use quaint::ast::Insert;

    let dm1 = r#"
        model Fruit {
            id Int @id @default(autoincrement())
            name String
            createdAt DateTime @default(now())
        }
    "#;

    api.schema_push(dm1).send().await?;
    api.assert_schema().await?.assert_table("Fruit", |t| {
        t.assert_column("createdAt", |c| c.assert_default(Some(DefaultValue::now())))
    });

    let insert = Insert::single_into(api.render_table_name("Fruit")).value("name", "banana");
    api.database().query(insert.into()).await.unwrap();

    let dm2 = r#"
        model Fruit {
            id Int @id @default(autoincrement())
            name String
            createdAt DateTime @default(now())
        }
    "#;

    api.schema_push(dm2).send().await?.assert_green_bang().assert_no_steps();

    Ok(())
}

#[test_connector(tags(Sqlite))]
async fn renaming_a_datasource_works(api: &TestApi) -> TestResult {
    let dm1 = r#"
        datasource db1 {
            provider = "sqlite"
            url = "file:///tmp/prisma-test.db"
        }

        model User {
            id Int @id
        }
    "#;

    api.schema_push(dm1).send().await?.assert_green_bang();

    let dm2 = r#"
        datasource db2 {
            provider = "sqlite"
            url = "file:///tmp/prisma-test.db"
        }

        model User {
            id Int @id
        }
    "#;

    api.schema_push(dm2).migration_id(Some("mig02")).send().await?;

    Ok(())
}

#[test_connector]
async fn basic_compound_primary_keys_must_work(api: &TestApi) -> TestResult {
    let dm = r#"
        model User {
            firstName String
            lastName String

            @@id([lastName, firstName])
        }
    "#;

    api.schema_push(dm).send().await?.assert_green_bang();

    api.assert_schema().await?.assert_table("User", |table| {
        table.assert_pk(|pk| pk.assert_columns(&["lastName", "firstName"]))
    });

    Ok(())
}

#[test_connector]
async fn compound_primary_keys_on_mapped_columns_must_work(api: &TestApi) -> TestResult {
    let dm = r#"
        model User {
            firstName String @map("first_name")
            lastName String @map("family_name")

            @@id([firstName, lastName])
        }
    "#;

    api.schema_push(dm).send().await?.assert_green_bang();

    api.assert_schema().await?.assert_table("User", |table| {
        table.assert_pk(|pk| pk.assert_columns(&["first_name", "family_name"]))
    });

    Ok(())
}

#[test_connector]
async fn references_to_models_with_compound_primary_keys_must_work(api: &TestApi) -> TestResult {
    let dm = r#"
        model User {
            firstName String
            lastName  String
            pets      Pet[]

            @@id([firstName, lastName])
        }

        model Pet {
            id              String @id
            human_firstName String
            human_lastName  String

            human User @relation(fields: [human_firstName, human_lastName], references: [firstName, lastName])
        }
    "#;

    api.schema_push(dm).send().await?.assert_green_bang();

    api.assert_schema().await?.assert_table("Pet", |table| {
        table
            .assert_has_column("id")
            .assert_has_column("human_firstName")
            .assert_has_column("human_lastName")
            .assert_foreign_keys_count(1)
            .assert_fk_on_columns(&["human_firstName", "human_lastName"], |fk| {
                fk.assert_references("User", &["firstName", "lastName"])
            })
    });

    Ok(())
}

#[test_connector]
async fn join_tables_between_models_with_compound_primary_keys_must_work(api: &TestApi) -> TestResult {
    let dm = r#"
        model Human {
            firstName String
            lastName String
            cats HumanToCat[]

            @@id([firstName, lastName])
        }

        model HumanToCat {
            human_firstName String
            human_lastName String
            cat_id String

            cat Cat @relation(fields: [cat_id], references: [id], onDelete: Cascade)
            human Human @relation(fields: [human_firstName, human_lastName], references: [firstName, lastName], onDelete: Cascade)

            @@unique([cat_id, human_firstName, human_lastName], name: "joinTableUnique")
            @@index([human_firstName, human_lastName], name: "joinTableIndex")
        }

        model Cat {
            id String @id
            humans HumanToCat[]
        }
    "#;

    api.schema_push(dm).send().await?.assert_green_bang();

    api.assert_schema().await?.assert_table("HumanToCat", |table| {
        table
            .assert_has_column("human_firstName")
            .assert_has_column("human_lastName")
            .assert_has_column("cat_id")
            .assert_fk_on_columns(&["human_firstName", "human_lastName"], |fk| {
<<<<<<< HEAD
                fk.assert_references("Human", &["firstName", "lastName"])?
                    .assert_referential_action_on_delete(ForeignKeyAction::Cascade)
            })?
            .assert_fk_on_columns(&["cat_id"], |fk| {
                fk.assert_references("Cat", &["id"])?
                    .assert_referential_action_on_delete(ForeignKeyAction::Cascade)
            })?
            .assert_indexes_count(2)?
=======
                fk.assert_references("Human", &["firstName", "lastName"])
                    .assert_cascades_on_delete()
            })
            .assert_fk_on_columns(&["cat_id"], |fk| {
                fk.assert_references("Cat", &["id"]).assert_cascades_on_delete()
            })
            .assert_indexes_count(2)
>>>>>>> 77642aad
            .assert_index_on_columns(&["cat_id", "human_firstName", "human_lastName"], |idx| {
                idx.assert_is_unique()
            })
            .assert_index_on_columns(&["human_firstName", "human_lastName"], |idx| idx.assert_is_not_unique())
    });

    Ok(())
}

#[test_connector]
async fn join_tables_between_models_with_mapped_compound_primary_keys_must_work(api: &TestApi) -> TestResult {
    let dm = r#"
        model Human {
            firstName String @map("the_first_name")
            lastName String @map("the_last_name")
            cats HumanToCat[]

            @@id([firstName, lastName])
        }

        model HumanToCat {
            human_the_first_name String
            human_the_last_name String
            cat_id String

            cat Cat @relation(fields: [cat_id], references: [id])
            human Human @relation(fields: [human_the_first_name, human_the_last_name], references: [firstName, lastName])

            @@unique([human_the_first_name, human_the_last_name, cat_id], name: "joinTableUnique")
            @@index([cat_id])
        }

        model Cat {
            id String @id
            humans HumanToCat[]
        }
    "#;

    api.schema_push(dm).send().await?.assert_green_bang();

    api.assert_schema().await?.assert_table("HumanToCat", |table| {
        table
            .assert_has_column("human_the_first_name")
            .assert_has_column("human_the_last_name")
            .assert_has_column("cat_id")
            .assert_fk_on_columns(&["human_the_first_name", "human_the_last_name"], |fk| {
                fk.assert_references("Human", &["the_first_name", "the_last_name"])
            })
            .assert_fk_on_columns(&["cat_id"], |fk| fk.assert_references("Cat", &["id"]))
            .assert_indexes_count(2)
    });

    Ok(())
}

#[test_connector]
async fn switching_databases_must_work(api: &TestApi) -> TestResult {
    let dm1 = r#"
        datasource db {
            provider = "sqlite"
            url = "file:dev.db"
        }

        model Test {
            id String @id
            name String
        }
    "#;

    api.schema_push(dm1).send().await?.assert_green_bang();

    let dm2 = r#"
        datasource db {
            provider = "sqlite"
            url = "file:hiya.db"
        }

        model Test {
            id String @id
            name String
        }
    "#;

    api.schema_push(dm2)
        .migration_id(Some("mig2"))
        .send()
        .await?
        .assert_green_bang();

    Ok(())
}

// TODO: Enable SQL Server when cascading rules are in PSL.
#[test_connector(exclude(Mssql))]
async fn adding_mutual_references_on_existing_tables_works(api: &TestApi) -> TestResult {
    let dm1 = r#"
        model A {
            id Int @id
        }

        model B {
            id Int @id
        }
    "#;

    api.schema_push(dm1).send().await?.assert_green_bang();

    let dm2 = r#"
        model A {
            id Int
            name String @unique
            b_email String
            brel B @relation("AtoB", fields: [b_email], references: [email])
            b    B[] @relation("BtoA")
        }

        model B {
            id Int
            email String @unique
            a_name String
            arel A @relation("BtoA", fields: [a_name], references: [name])
            a    A[] @relation("AtoB")
        }
    "#;

    let res = api.schema_push(dm2).force(true).send().await?;

    if api.sql_family().is_sqlite() {
        res.assert_green_bang();
    } else {
        res.assert_warnings(&["A unique constraint covering the columns `[name]` on the table `A` will be added. If there are existing duplicate values, this will fail.".into(), "A unique constraint covering the columns `[email]` on the table `B` will be added. If there are existing duplicate values, this will fail.".into()]);
    };

    Ok(())
}

#[test_connector]
async fn models_with_an_autoincrement_field_as_part_of_a_multi_field_id_can_be_created(api: &TestApi) -> TestResult {
    let dm = r#"
        model List {
            id        Int  @id @default(autoincrement())
            uList     String? @unique
            todoId    Int @default(1)
            todoName  String
            todo      Todo   @relation(fields: [todoId, todoName], references: [id, uTodo])
        }

        model Todo {
            id     Int @default(autoincrement())
            uTodo  String
            lists  List[]

            @@id([id, uTodo])
        }
    "#;

    api.schema_push(dm).send().await?.assert_green_bang();

    api.assert_schema().await?.assert_table("Todo", |table| {
        table
            .assert_pk(|pk| pk.assert_columns(&["id", "uTodo"]))
            .assert_column("id", |col| {
                if api.is_sqlite() {
                    col
                } else {
                    col.assert_auto_increments()
                }
            })
    });

    Ok(())
}

#[test_connector]
async fn migrating_a_unique_constraint_to_a_primary_key_works(api: &TestApi) -> TestResult {
    let dm = r#"
        model model1 {
            id              String        @id @default(cuid())
            a               String
            b               String
            c               String

            @@unique([a, b, c])

        }
    "#;

    api.schema_push(dm).send().await?.assert_green_bang();

    api.assert_schema().await?.assert_table("model1", |table| {
        table
            .assert_pk(|pk| pk.assert_columns(&["id"]))
            .assert_index_on_columns(&["a", "b", "c"], |idx| idx.assert_is_unique())
    });

    api.insert("model1")
        .value("id", "the-id")
        .value("a", "the-a")
        .value("b", "the-b")
        .value("c", "the-c")
        .result_raw()
        .await?;

    let dm2 = r#"
        model model1 {
            a               String
            b               String
            c               String

            @@id([a, b, c])

        }
    "#;

    api.schema_push(dm2)
        .force(true)
        .send()
        .await?
        .assert_executable()
        .assert_warnings(&["The primary key for the `model1` table will be changed. If it partially fails, the table could be left without primary key constraint.".into(), "You are about to drop the column `id` on the `model1` table, which still contains 1 non-null values.".into()]);

    api.assert_schema().await?.assert_table("model1", |table| {
        table.assert_pk(|pk| pk.assert_columns(&["a", "b", "c"]))
    });

    Ok(())
}

#[test_connector]
async fn adding_multiple_optional_fields_to_an_existing_model_works(api: &TestApi) -> TestResult {
    let dm1 = r#"
        model Cat {
            id Int @id
        }
    "#;

    api.schema_push(dm1).send().await?.assert_green_bang();

    let dm2 = r#"
        model Cat {
            id   Int @id
            name String?
            age  Int?
        }
    "#;

    api.schema_push(dm2).send().await?.assert_green_bang();

    api.assert_schema().await?.assert_table("Cat", |table| {
        table
            .assert_column("name", |col| col.assert_is_nullable())
            .assert_column("age", |col| col.assert_is_nullable())
    });

    Ok(())
}

// TODO: Enable SQL Server when cascading rules are in PSL.
#[test_connector(exclude(Mssql))]
async fn reordering_and_altering_models_at_the_same_time_works(api: &TestApi) -> TestResult {
    let dm1 = r#"
        model A {
            id Int @id
            name Int @unique
            c C @relation(name: "atoc", fields: [name], references: [name])
            cs C[] @relation(name: "ctoa")
        }

        model B {
            id Int @id
            name Int @unique
            c C @relation(name: "btoc", fields: [name], references: [name])
        }

        model C {
            id Int @id
            name Int @unique
            a A @relation(name: "ctoa", fields: [name], references: [name])
            as A[] @relation(name: "atoc")
            bs B[] @relation(name: "btoc")
        }
    "#;

    api.schema_push(dm1).send().await?.assert_green_bang();

    let dm2 = r#"
        model C {
            id Int @id
            a A @relation(name: "ctoa2", fields: [name], references: [name])
            name Int @unique
            bs B[] @relation(name: "btoc2")
            as A[] @relation(name: "atoc2")
        }

        model A {
            id Int @id
            name Int @unique
            c C @relation(name: "atoc2", fields: [name], references: [name])
            cs C[] @relation(name: "ctoa2")
        }

        model B {
            c C @relation(name: "btoc2", fields: [name], references: [name])
            name Int @unique
            id Int @id
        }
    "#;

    api.schema_push(dm2).send().await?.assert_green_bang();

    Ok(())
}

#[test_connector(tags(Mssql))]
async fn a_table_recreation_with_noncastable_columns_should_trigger_warnings(api: &TestApi) -> TestResult {
    let dm1 = r#"
        model Blog {
            id Int @id @default(autoincrement())
            title String
        }
    "#;

    api.schema_push(dm1).send().await?.assert_green_bang();

    // Removing autoincrement requires us to recreate the table.
    let dm2 = r#"
        model Blog {
            id Int @id
            title Float
        }
    "#;

    api.insert("Blog").value("title", "3.14").result_raw().await?;

    api.schema_push(dm2)
        .send()
        .await?
        .assert_warnings(&["You are about to alter the column `title` on the `Blog` table, which contains 1 non-null values. The data in that column will be cast from `String` to `Float`.".into()]);

    Ok(())
}

// #[test_connector]
// //todo something is rotten in the state of Denmark
// async fn a_column_recreation_with_non_castable_type_change_should_trigger_warnings(api: &TestApi) -> TestResult {
//     let dm1 = r#"
//         model Blog {
//             id      Int @id
//             float   Float
//         }
//     "#;
//
//     api.schema_push(dm1).send().await?.assert_green_bang();
//     let insert = Insert::single_into((api.schema_name(), "Blog"))
//         .value("id", 1)
//         .value("float", Value::double(7.5));
//
//     api.database().insert(insert.into()).await?;
//     let dm2 = r#"
//         model Blog {
//             id      Int @id
//             float   DateTime
//         }
//     "#;
//
//     api.schema_push(dm2).send().await?;
//     // .assert_warnings(&["You are about to alter the column `float` on the `Blog` table. The data in that column will be cast from `String` to `Float`. This cast may fail and the migration will stop. Please make sure the data in the column can be cast.".into()])?;
//
//     Ok(())
// }<|MERGE_RESOLUTION|>--- conflicted
+++ resolved
@@ -1108,24 +1108,14 @@
             .assert_has_column("human_lastName")
             .assert_has_column("cat_id")
             .assert_fk_on_columns(&["human_firstName", "human_lastName"], |fk| {
-<<<<<<< HEAD
-                fk.assert_references("Human", &["firstName", "lastName"])?
+                fk.assert_references("Human", &["firstName", "lastName"])
                     .assert_referential_action_on_delete(ForeignKeyAction::Cascade)
-            })?
-            .assert_fk_on_columns(&["cat_id"], |fk| {
-                fk.assert_references("Cat", &["id"])?
-                    .assert_referential_action_on_delete(ForeignKeyAction::Cascade)
-            })?
-            .assert_indexes_count(2)?
-=======
-                fk.assert_references("Human", &["firstName", "lastName"])
-                    .assert_cascades_on_delete()
             })
             .assert_fk_on_columns(&["cat_id"], |fk| {
-                fk.assert_references("Cat", &["id"]).assert_cascades_on_delete()
+                fk.assert_references("Cat", &["id"])
+                    .assert_referential_action_on_delete(ForeignKeyAction::Cascade)
             })
             .assert_indexes_count(2)
->>>>>>> 77642aad
             .assert_index_on_columns(&["cat_id", "human_firstName", "human_lastName"], |idx| {
                 idx.assert_is_unique()
             })
