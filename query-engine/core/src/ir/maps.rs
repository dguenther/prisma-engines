//! Process a record into an IR Map

use super::{lists::build_list, utils, Item, Map};
use crate::{ReadQueryResult, SingleReadQueryResult};

pub fn build_map(result: &SingleReadQueryResult) -> Map {
    result.find_id();

    // Build selected fields first
    let mut outer = match &result.scalars {
        Some(single) => single
            .field_names
            .iter()
            .zip(&single.node.values)
            .fold(Map::new(), |mut map, (name, val)| {
                map.insert(name.clone(), Item::Value(val.clone()));
                map
            }),
        None => panic!("No result found"), // FIXME: Can this ever happen?
    };

    // Then add nested selected fields
    outer = result.nested.iter().fold(outer, |mut map, query| {
        match query {
            ReadQueryResult::Single(nested) => map.insert(nested.name.clone(), Item::Map(build_map(nested))),
            ReadQueryResult::Many(nested) => map.insert(nested.name.clone(), Item::List(build_list(nested))),
        };

        map
    });

<<<<<<< HEAD
    result
        .lists
        .values
        .iter()
        .zip(&result.lists.field_names)
        .for_each(|(values, field_name)| {
            outer.insert(
                field_name.clone(),
                Item::List(values.iter().fold(vec![], |_, list| {
                    list.iter().map(|pv| Item::Value(pv.clone())).collect()
                })),
            );
        });
=======
    let ids = result.find_id().expect("Failed to find record IDs!");
    let scalar_values = utils::associate_list_results(vec![ids], &result.list_results);

    scalar_values.into_iter().for_each(|item| {
        if let Item::Map(map) = item {
            map.into_iter().for_each(|(k, v)| {
                outer.insert(k, v);
            });
        }
    });
>>>>>>> 6ef3fb6e

    result.fields.iter().fold(Map::new(), |mut map, field| {
        map.insert(
            field.clone(),
            outer.remove(field).expect("[Map]: Missing required field"),
        );
        map
    })
}<|MERGE_RESOLUTION|>--- conflicted
+++ resolved
@@ -29,23 +29,8 @@
         map
     });
 
-<<<<<<< HEAD
-    result
-        .lists
-        .values
-        .iter()
-        .zip(&result.lists.field_names)
-        .for_each(|(values, field_name)| {
-            outer.insert(
-                field_name.clone(),
-                Item::List(values.iter().fold(vec![], |_, list| {
-                    list.iter().map(|pv| Item::Value(pv.clone())).collect()
-                })),
-            );
-        });
-=======
     let ids = result.find_id().expect("Failed to find record IDs!");
-    let scalar_values = utils::associate_list_results(vec![ids], &result.list_results);
+    let scalar_values = utils::associate_list_results(vec![ids], &result.lists);
 
     scalar_values.into_iter().for_each(|item| {
         if let Item::Map(map) = item {
@@ -54,7 +39,6 @@
             });
         }
     });
->>>>>>> 6ef3fb6e
 
     result.fields.iter().fold(Map::new(), |mut map, field| {
         map.insert(
