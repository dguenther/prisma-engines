use super::*;
use prisma_models::dml::DefaultValue;

/// Builds "<x>UpdateInput" input object type.
pub(crate) fn update_input_type(ctx: &mut BuilderContext, model: &ModelRef) -> InputObjectTypeWeakRef {
    let name = format!("{}UpdateInput", model.name);
    return_cached_input!(ctx, &name);

    let input_object = Arc::new(init_input_object_type(name.clone()));
    ctx.cache_input_type(name, input_object.clone());

    // Compute input fields for scalar fields.
    let mut fields = scalar_input_fields_for_update(ctx, model);

    // Compute input fields for relational fields.
    let mut relational_fields = relation_input_fields_for_update(ctx, model, None);
    fields.append(&mut relational_fields);

    input_object.set_fields(fields);
    Arc::downgrade(&input_object)
}

/// Builds "<x>UpdateManyMutationInput" input object type.
pub(crate) fn update_many_input_type(ctx: &mut BuilderContext, model: &ModelRef) -> InputObjectTypeWeakRef {
    let object_name = format!("{}UpdateManyMutationInput", model.name);
    return_cached_input!(ctx, &object_name);

    let input_fields = scalar_input_fields_for_update(ctx, model);
    let input_object = Arc::new(input_object_type(object_name.clone(), input_fields));

    ctx.cache_input_type(object_name, input_object.clone());
    Arc::downgrade(&input_object)
}

fn scalar_input_fields_for_update(ctx: &mut BuilderContext, model: &ModelRef) -> Vec<InputField> {
    input_fields::scalar_input_fields(
        ctx,
        model.name.clone(),
        "Update",
        model
            .fields()
            .scalar_writable()
            .filter(field_should_be_kept_for_update_input_type)
            .collect(),
        |ctx, f: ScalarFieldRef, default| non_list_scalar_update_field_mapper(ctx, &f, default),
        false,
    )
}

fn non_list_scalar_update_field_mapper(
    ctx: &mut BuilderContext,
    field: &ScalarFieldRef,
    default: Option<DefaultValue>,
) -> InputField {
    let base_update_type = match &field.type_identifier {
        TypeIdentifier::Float => InputType::object(operations_object_type(ctx, "Float", field, true)),
        TypeIdentifier::Int => InputType::object(operations_object_type(ctx, "Int", field, true)),
        TypeIdentifier::String => InputType::object(operations_object_type(ctx, "String", field, false)),
        TypeIdentifier::Boolean => InputType::object(operations_object_type(ctx, "Bool", field, false)),
        TypeIdentifier::Enum(e) => InputType::object(operations_object_type(ctx, &format!("Enum{}", e), field, false)),
        TypeIdentifier::Json => map_scalar_input_type(field),
        TypeIdentifier::DateTime => InputType::object(operations_object_type(ctx, "DateTime", field, false)),
        TypeIdentifier::UUID => InputType::object(operations_object_type(ctx, "Uuid", field, false)),
    };

    let input_field = if field.type_identifier != TypeIdentifier::Json {
        let types = vec![map_scalar_input_type(field), base_update_type];
        input_field(field.name.clone(), types, default)
    } else {
<<<<<<< HEAD
        let typ = match &field.type_identifier {
            TypeIdentifier::Float => operations_object_type(ctx, "Float", field, true),
            TypeIdentifier::Int => operations_object_type(ctx, "Int", field, true),
            TypeIdentifier::String => operations_object_type(ctx, "String", field, false),
            TypeIdentifier::Boolean => operations_object_type(ctx, "Bool", field, false),
            TypeIdentifier::Enum(e) => operations_object_type(ctx, &format!("Enum{}", e), field, false),
            TypeIdentifier::Json => operations_object_type(ctx, "Json", field, false),
            TypeIdentifier::DateTime => operations_object_type(ctx, "DateTime", field, false),
            TypeIdentifier::UUID => operations_object_type(ctx, "Uuid", field, false),
            TypeIdentifier::Xml => operations_object_type(ctx, "Xml", field, false),
        };

        wrap_opt_input_object(typ)
    }
=======
        input_field(field.name.clone(), base_update_type, default)
    };

    input_field.optional().nullable_if(!field.is_required)
>>>>>>> 4a88935f
}

fn operations_object_type(
    ctx: &mut BuilderContext,
    prefix: &str,
    field: &ScalarFieldRef,
    with_number_operators: bool,
) -> InputObjectTypeWeakRef {
    // Nullability is important for the `set` operation, so we need to
    // construct and cache different objects to reflect that.
    let nullable = if field.is_required { "" } else { "Nullable" };
    let name = format!("{}{}FieldUpdateOperationsInput", nullable, prefix);
    return_cached_input!(ctx, &name);

    let mut obj = init_input_object_type(&name);
    obj.require_exactly_one_field();

    let obj = Arc::new(obj);
    ctx.cache_input_type(name, obj.clone());

    let typ = map_scalar_input_type(field);
    let mut fields = vec![input_field("set", typ.clone(), None)
        .optional()
        .nullable_if(!field.is_required)];

    if with_number_operators && feature_flags::get().atomicNumberOperations {
        fields.push(input_field("increment", typ.clone(), None).optional());
        fields.push(input_field("decrement", typ.clone(), None).optional());
        fields.push(input_field("multiply", typ.clone(), None).optional());
        fields.push(input_field("divide", typ, None).optional());
    }

    obj.set_fields(fields);

    Arc::downgrade(&obj)
}

/// For update input types only. Compute input fields for relational fields.
/// This recurses into create_input_type (via nested_create_input_field).
/// Todo: This code is fairly similar to "create" relation computation. Let's see if we can dry it up.
fn relation_input_fields_for_update(
    ctx: &mut BuilderContext,
    model: &ModelRef,
    parent_field: Option<&RelationFieldRef>,
) -> Vec<InputField> {
    model
        .fields()
        .relation()
        .into_iter()
        .filter_map(|rf| {
            let related_model = rf.related_model();
            let related_field = rf.related_field();

            // Compute input object name
            let arity_part = match (rf.is_list, rf.is_required) {
                (true, _) => "Many",
                (false, true) => "OneRequired",
                (false, false) => "One",
            };

            let without_part = format!("Without{}", capitalize(&related_field.name));

            let input_name = format!("{}Update{}{}Input", related_model.name, arity_part, without_part);
            let field_is_opposite_relation_field =
                parent_field.filter(|pf| pf.related_field().name == rf.name).is_some();

            if field_is_opposite_relation_field {
                None
            } else {
                let input_object = match ctx.get_input_type(&input_name) {
                    Some(t) => t,
                    None => {
                        let input_object = Arc::new(init_input_object_type(input_name.clone()));
                        ctx.cache_input_type(input_name, input_object.clone());

                        // Enqueue the nested update input for its fields to be
                        // created at a later point, to avoid recursing too deep
                        // (that has caused stack overflows on large schemas in
                        // the past).
                        ctx.nested_update_inputs_queue
                            .push((Arc::clone(&input_object), Arc::clone(&rf)));

                        Arc::downgrade(&input_object)
                    }
                };

                Some(input_field(rf.name.clone(), InputType::object(input_object), None).optional())
            }
        })
        .collect()
}

pub(crate) fn nested_upsert_input_object(
    ctx: &mut BuilderContext,
    parent_field: &RelationFieldRef,
) -> Option<InputObjectTypeWeakRef> {
    let nested_update_data_object = nested_update_data(ctx, parent_field);

    if parent_field.is_list {
        nested_upsert_list_input_object(ctx, parent_field, nested_update_data_object)
    } else {
        nested_upsert_nonlist_input_object(ctx, parent_field, nested_update_data_object)
    }
}

/// Builds "<x>UpsertWithWhereUniqueNestedInput" / "<x>UpsertWithWhereUniqueWithout<y>Input" input object types.
fn nested_upsert_list_input_object(
    ctx: &mut BuilderContext,
    parent_field: &RelationFieldRef,
    update_object: InputObjectTypeWeakRef,
) -> Option<InputObjectTypeWeakRef> {
    let related_model = parent_field.related_model();
    let where_object = filter_input_objects::where_unique_object_type(ctx, &related_model);
    let create_object = create_input_objects::create_input_type(ctx, &related_model, Some(parent_field));

    if where_object.into_arc().is_empty() || create_object.into_arc().is_empty() {
        return None;
    }

    let type_name = format!(
        "{}UpsertWithWhereUniqueWithout{}Input",
        related_model.name,
        capitalize(&parent_field.related_field().name)
    );

    match ctx.get_input_type(&type_name) {
        None => {
            let input_object = Arc::new(init_input_object_type(type_name.clone()));
            ctx.cache_input_type(type_name, input_object.clone());

            let fields = vec![
                input_field("where", InputType::object(where_object), None),
                input_field("update", InputType::object(update_object), None),
                input_field("create", InputType::object(create_object), None),
            ];

            input_object.set_fields(fields);
            Some(Arc::downgrade(&input_object))
        }
        x => x,
    }
}

/// Builds "<x>UpsertNestedInput" / "<x>UpsertWithout<y>Input" input object types.
fn nested_upsert_nonlist_input_object(
    ctx: &mut BuilderContext,
    parent_field: &RelationFieldRef,
    update_object: InputObjectTypeWeakRef,
) -> Option<InputObjectTypeWeakRef> {
    let related_model = parent_field.related_model();
    let create_object = create_input_objects::create_input_type(ctx, &related_model, Some(parent_field));

    if create_object.into_arc().is_empty() {
        return None;
    }

    let type_name = format!(
        "{}UpsertWithout{}Input",
        related_model.name,
        capitalize(&parent_field.related_field().name)
    );

    match ctx.get_input_type(&type_name) {
        None => {
            let input_object = Arc::new(init_input_object_type(type_name.clone()));
            ctx.cache_input_type(type_name, input_object.clone());

            let fields = vec![
                input_field("update", InputType::object(update_object), None),
                input_field("create", InputType::object(create_object), None),
            ];

            input_object.set_fields(fields);
            Some(Arc::downgrade(&input_object))
        }
        x => x,
    }
}

/// Builds "<x>UpdateManyWithWhereNestedInput" input object type.
pub(crate) fn nested_update_many_input_object(
    ctx: &mut BuilderContext,
    field: &RelationFieldRef,
) -> Option<InputObjectTypeWeakRef> {
    if field.is_list {
        let related_model = field.related_model();
        let type_name = format!("{}UpdateManyWithWhereNestedInput", related_model.name);

        match ctx.get_input_type(&type_name) {
            None => {
                let data_input_object = nested_update_many_data(ctx, field);
                let input_object = Arc::new(init_input_object_type(type_name.clone()));
                ctx.cache_input_type(type_name, input_object.clone());

                let where_input_object = filter_input_objects::scalar_filter_object_type(ctx, &related_model);

                input_object.set_fields(vec![
                    input_field("where", InputType::object(where_input_object), None),
                    input_field("data", InputType::object(data_input_object), None),
                ]);

                Some(Arc::downgrade(&input_object))
            }
            x => x,
        }
    } else {
        None
    }
}

/// Builds "<x>UpdateWithWhereUniqueNestedInput" / "<x>UpdateWithWhereUniqueWithout<y>Input" input object types.
pub(crate) fn input_object_type_nested_update(
    ctx: &mut BuilderContext,
    parent_field: &RelationFieldRef,
) -> InputObjectTypeWeakRef {
    let related_model = parent_field.related_model();
    let nested_input_object = nested_update_data(ctx, parent_field);

    if parent_field.is_list {
        let where_input_object = filter_input_objects::where_unique_object_type(ctx, &related_model);
        let type_name = format!(
            "{}UpdateWithWhereUniqueWithout{}Input",
            related_model.name,
            capitalize(&parent_field.related_field().name)
        );

        return_cached_input!(ctx, &type_name);
        let input_object = Arc::new(init_input_object_type(type_name.clone()));
        ctx.cache_input_type(type_name, input_object.clone());

        let fields = vec![
            input_field("where", InputType::object(where_input_object), None),
            input_field("data", InputType::object(nested_input_object), None),
        ];

        input_object.set_fields(fields);
        Arc::downgrade(&input_object)
    } else {
        nested_input_object
    }
}

/// Builds "<x>UpdateDataInput" / "<x>UpdateWithout<y>DataInput" ubout input object types.
fn nested_update_data(ctx: &mut BuilderContext, parent_field: &RelationFieldRef) -> InputObjectTypeWeakRef {
    let related_model = parent_field.related_model();
    let type_name = format!(
        "{}UpdateWithout{}DataInput",
        related_model.name,
        capitalize(&parent_field.related_field().name)
    );

    return_cached_input!(ctx, &type_name);

    let input_object = Arc::new(init_input_object_type(&type_name));
    ctx.cache_input_type(type_name, input_object.clone());

    let mut fields = scalar_input_fields_for_update(ctx, &related_model);
    let mut relational_input_fields = relation_input_fields_for_update(ctx, &related_model, Some(parent_field));

    fields.append(&mut relational_input_fields);
    input_object.set_fields(fields);

    Arc::downgrade(&input_object)
}

/// Builds "<x>UpdateManyDataInput" input object type.
fn nested_update_many_data(ctx: &mut BuilderContext, parent_field: &RelationFieldRef) -> InputObjectTypeWeakRef {
    let related_model = parent_field.related_model();
    let type_name = format!("{}UpdateManyDataInput", related_model.name);

    return_cached_input!(ctx, &type_name);

    let input_object = Arc::new(init_input_object_type(type_name.clone()));
    ctx.cache_input_type(type_name, input_object.clone());

    let fields = scalar_input_fields_for_update(ctx, &related_model);

    input_object.set_fields(fields);
    Arc::downgrade(&input_object)
}

fn field_should_be_kept_for_update_input_type(field: &ScalarFieldRef) -> bool {
    // We forbid updating auto-increment integer unique fields as this can create problems with the
    // underlying sequences.
    !field.is_auto_generated_int_id
        && !matches!(
            (&field.type_identifier, field.unique(), field.is_autoincrement),
            (TypeIdentifier::Int, true, true)
        )
}<|MERGE_RESOLUTION|>--- conflicted
+++ resolved
@@ -61,33 +61,17 @@
         TypeIdentifier::Json => map_scalar_input_type(field),
         TypeIdentifier::DateTime => InputType::object(operations_object_type(ctx, "DateTime", field, false)),
         TypeIdentifier::UUID => InputType::object(operations_object_type(ctx, "Uuid", field, false)),
+        TypeIdentifier::Xml => InputType::object(operations_object_type(ctx, "Xml", field, false)),
     };
 
     let input_field = if field.type_identifier != TypeIdentifier::Json {
         let types = vec![map_scalar_input_type(field), base_update_type];
         input_field(field.name.clone(), types, default)
     } else {
-<<<<<<< HEAD
-        let typ = match &field.type_identifier {
-            TypeIdentifier::Float => operations_object_type(ctx, "Float", field, true),
-            TypeIdentifier::Int => operations_object_type(ctx, "Int", field, true),
-            TypeIdentifier::String => operations_object_type(ctx, "String", field, false),
-            TypeIdentifier::Boolean => operations_object_type(ctx, "Bool", field, false),
-            TypeIdentifier::Enum(e) => operations_object_type(ctx, &format!("Enum{}", e), field, false),
-            TypeIdentifier::Json => operations_object_type(ctx, "Json", field, false),
-            TypeIdentifier::DateTime => operations_object_type(ctx, "DateTime", field, false),
-            TypeIdentifier::UUID => operations_object_type(ctx, "Uuid", field, false),
-            TypeIdentifier::Xml => operations_object_type(ctx, "Xml", field, false),
-        };
-
-        wrap_opt_input_object(typ)
-    }
-=======
         input_field(field.name.clone(), base_update_type, default)
     };
 
     input_field.optional().nullable_if(!field.is_required)
->>>>>>> 4a88935f
 }
 
 fn operations_object_type(
