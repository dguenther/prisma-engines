[package]
name = "query-core"
version = "0.1.0"
authors = ["Dominic Petrick <dompetrick@gmail.com>", "Katharina Fey <kookie@spacekookie.de>"]
edition = "2018"

[dependencies]
prisma-models = { path = "../../libs/prisma-models" }
prisma-inflector = { path = "../../libs/prisma-inflector" }
connector = { path = "../connectors/query-connector", package = "query-connector" }
failure = "0.1"
failure_derive = "0.1"
lazy_static = "1.4"
uuid = "0.7"
indexmap = "1.0"
itertools = "0.8"
serde_json = "1"
serde = { version = "1", features = ["derive"] }
chrono = "0.4"
once_cell = "1.2"
debug_stub_derive = "0.3"
log = "0.4"
petgraph = "0.4"
im = "13.0"
futures = "0.3"
async-std = { version = "0.99", features = ["unstable"] }
async-trait = "0.1"
crossbeam-queue = "0.2"
<<<<<<< HEAD
rust_decimal = { git = "https://github.com/pimeys/rust-decimal.git", branch = "tokio-postgres" }
=======
user-facing-errors = { path = "../../libs/user-facing-errors" }
>>>>>>> 354b74b7
<|MERGE_RESOLUTION|>--- conflicted
+++ resolved
@@ -26,8 +26,5 @@
 async-std = { version = "0.99", features = ["unstable"] }
 async-trait = "0.1"
 crossbeam-queue = "0.2"
-<<<<<<< HEAD
 rust_decimal = { git = "https://github.com/pimeys/rust-decimal.git", branch = "tokio-postgres" }
-=======
-user-facing-errors = { path = "../../libs/user-facing-errors" }
->>>>>>> 354b74b7
+user-facing-errors = { path = "../../libs/user-facing-errors" }