--- conflicted
+++ resolved
@@ -14,13 +14,8 @@
     options::InsertManyOptions,
     ClientSession, Collection, Database, SessionCursor,
 };
-<<<<<<< HEAD
-use prisma_models::{ModelRef, PrismaValue, RecordProjection};
+use prisma_models::{ModelRef, PrismaValue, SelectionResult};
 use std::convert::{TryFrom, TryInto};
-=======
-use prisma_models::{ModelRef, PrismaValue, SelectionResult};
-use std::convert::TryInto;
->>>>>>> 15a8ce8a
 
 /// Create a single record to the database resulting in a
 /// `RecordProjection` as an identifier pointing to the just-created document.
