use crate::SqlIntrospectionResult;
use datamodel::{
    common::{names::NameNormalizer, ScalarType, ScalarValue},
    dml,
    DatabaseName::{Compound, Single},
    Datamodel, Field, FieldArity, FieldType, IdInfo, IdStrategy, IndexDefinition, Model, OnDeleteStrategy,
    RelationInfo,
};
use log::debug;
use prisma_inflector;
use regex::Regex;
use sql_schema_describer::*;

fn is_migration_table(table: &Table) -> bool {
    table.name == "_Migration"
}

fn is_prisma_join_table(table: &Table) -> bool {
    table.columns.len() == 2
        && table.foreign_keys.len() == 2
        && table.foreign_keys[0].referenced_table < table.foreign_keys[1].referenced_table
        && table.name.starts_with("_")
        && table
            .columns
            .iter()
            .find(|column| column.name.to_lowercase() == "a")
            .is_some()
        && table
            .columns
            .iter()
            .find(|column| column.name.to_lowercase() == "b")
            .is_some()
        && table.indices.len() == 1
        && table.indices[0].columns.len() == 2
        && table.indices[0].tpe == IndexType::Unique
}

fn create_many_to_many_field(foreign_key: &ForeignKey, relation_name: String, is_self_relation: bool) -> Field {
    let inflector = prisma_inflector::default();

    let field_type = FieldType::Relation(RelationInfo {
        name: relation_name,
        to: foreign_key.referenced_table.clone(),
        to_fields: foreign_key.referenced_columns.clone(),
        on_delete: OnDeleteStrategy::None,
    });

    let basename = inflector.pluralize(&foreign_key.referenced_table).camel_case();

    let name = match is_self_relation {
        true => format!("{}_{}", basename, foreign_key.columns[0]),
        false => basename,
    };

    Field {
        name,
        arity: FieldArity::List,
        field_type,
        database_name: None,
        default_value: None,
        is_unique: false,
        id_info: None,
        documentation: None,
        is_generated: false,
        is_updated_at: false,
    }
}

fn is_compound_foreign_key_column(table: &Table, column: &Column) -> bool {
    match table.foreign_keys.iter().find(|fk| fk.columns.contains(&column.name)) {
        Some(fk) if fk.columns.len() > 1 => true,
        _ => false,
    }
}

/// Calculate a data model from a database schema.
pub fn calculate_model(schema: &SqlSchema) -> SqlIntrospectionResult<Datamodel> {
    debug!("Calculating data model");

    let mut data_model = Datamodel::new();
    for table in schema
        .tables
        .iter()
        .filter(|table| !is_migration_table(&table))
        .filter(|table| !is_prisma_join_table(&table))
    {
<<<<<<< HEAD
        let mut model = Model::new(&table.name);

        for column in table
            .columns
            .iter()
            .filter(|column| !is_compound_foreign_key_column(&table, &column))
        {
=======
        let (name, database_name) = sanitize_name(table.name.clone());
        let mut model = Model::new(name, database_name);
        //Todo: This needs to filter out composite Foreign Key columns, they are merged into one new field
        for column in table.columns.iter() {
>>>>>>> 923d4265
            debug!("Handling column {:?}", column);
            let field_type = calculate_field_type(&schema, &column, &table);
            let arity = match column.tpe.arity {
                ColumnArity::Required => FieldArity::Required,
                ColumnArity::Nullable => FieldArity::Optional,
                ColumnArity::List => FieldArity::List,
            };
            let id_info = calc_id_info(&column, &table);
            let default_value = match field_type {
                FieldType::Relation(_) => None,
                _ if arity == FieldArity::List => None,
                _ => column
                    .default
                    .as_ref()
                    .and_then(|default| calculate_default(default, &column.tpe.family)),
            };

            let is_unique = match field_type {
                datamodel::dml::FieldType::Relation(..) => false,
                _ => {
                    if id_info.is_some() {
                        false
                    } else {
                        table.is_column_unique(&column.name)
                    }
                }
            };

            let (name, database_name) = sanitize_name(column.name.clone());

            let field = Field {
                name,
                arity,
                field_type,
                database_name,
                default_value,
                is_unique,
                id_info,
                documentation: None,
                is_generated: false,
                is_updated_at: false,
            };

            model.add_field(field);
        }

        fn unique_index_covers_foreign_key(index: &Index, foreign_key: &ForeignKey) -> bool {
            match index.tpe {
                IndexType::Unique => foreign_key.columns == index.columns,
                IndexType::Normal => false,
            }
        }

        //do not add compound indexes to schema when they cover a foreign key, instead make the relation 1:1
        for index in table.indices.iter().filter(|i| {
            table
                .foreign_keys
                .iter()
                .all(|fk| !unique_index_covers_foreign_key(i, fk))
        }) {
            debug!("Handling index  {:?}", index);
            let tpe = match index.tpe {
                IndexType::Unique => datamodel::dml::IndexType::Unique,
                IndexType::Normal => datamodel::dml::IndexType::Normal,
            };

            let index_definition: IndexDefinition = IndexDefinition {
                name: Some(index.name.clone()),
                fields: index.columns.clone(),
                tpe,
            };

            match index.columns.len() {
                //single column uniques go onto the field level not the model level
                1 if index.tpe != IndexType::Unique => model.add_index(index_definition),
                x if x > 1 => model.add_index(index_definition),
                _ => (),
            }
        }

        for foreign_key in table.foreign_keys.iter().filter(|fk| fk.columns.len() > 1) {
            debug!("Handling compound foreign key  {:?}", foreign_key);

            let field_type = FieldType::Relation(RelationInfo {
                name: calculate_relation_name(schema, foreign_key, table),
                to: foreign_key.referenced_table.clone(),
                to_fields: foreign_key.referenced_columns.clone(),
                on_delete: OnDeleteStrategy::None,
            });

            let columns: Vec<&Column> = table
                .columns
                .iter()
                .filter(|column| foreign_key.columns.contains(&column.name))
                .collect();

            let arity = match columns.iter().find(|c| c.is_required()).is_none() {
                true => FieldArity::Optional,
                false => FieldArity::Required,
            };

            // todo this later needs to be a compound value of the two columns defaults?
            let default_value = None;

            let is_unique = false;

            //todo name of the opposing model  -> still needs to be sanitized and lowercased
            let name = foreign_key.referenced_table.clone();

            let database_name = Some(Compound(columns.iter().map(|c| c.name.clone()).collect()));

            let field = Field {
                name,
                arity,
                field_type,
                database_name,
                default_value,
                is_unique,
                id_info: None,
                documentation: None,
                is_generated: false,
                is_updated_at: false,
            };

            model.add_field(field);
        }

        if table.primary_key_columns().len() > 1 {
            model.id_fields = table.primary_key_columns();
        }

        data_model.add_model(model);
    }

    for e in schema.enums.iter() {
        let mut values: Vec<String> = e.values.iter().cloned().collect();
        values.sort_unstable();
        data_model.add_enum(dml::Enum {
            name: e.name.clone(),
            values,
            database_name: None,
            documentation: None,
        });
    }

    let mut fields_to_be_added = Vec::new();

    // add backrelation fields
    for model in data_model.models.iter() {
        for relation_field in model.fields.iter() {
            match &relation_field.field_type {
                FieldType::Relation(relation_info) => {
                    if data_model
                        .related_field(
                            &model.name,
                            &relation_info.to,
                            &relation_info.name,
                            &relation_field.name,
                        )
                        .is_none()
                    {
                        let other_model = data_model.find_model(&relation_info.to).unwrap();

                        let table = schema.table_bang(model.name.as_str());
                        let fk = table.foreign_key_for_column(relation_field.name.as_str());
                        let on_delete = match fk {
                            None => OnDeleteStrategy::None,
                            Some(fk) => match fk.on_delete_action {
                                ForeignKeyAction::Cascade => OnDeleteStrategy::Cascade,
                                _ => OnDeleteStrategy::None,
                            },
                        };

                        let field_type = FieldType::Relation(RelationInfo {
                            name: relation_info.name.clone(),
                            to: model.name.clone(),
                            to_fields: vec![relation_field.name.clone()],
                            on_delete,
                        });

                        //todo
                        // fetch this from indexes
                        // what about separate uniques? all @unique == @@unique ?? No! separate ones do not fully work since you can only connect to a subset of the @@unique case
                        // model.indexes contains a multi-field unique index that matches the colums exactly, then it is unique
                        // if there are separate uniques it probably should not become a relation
                        // what breaks by having an @@unique that refers to fields that do not have a representation on the model anymore due to the merged relation field?

                        let other_is_unique = || {
                            let table = schema.table_bang(&model.name);

                            match &relation_field.database_name {
                                None => table.is_column_unique(relation_field.name.as_str()),
                                Some(Single(name)) => table.is_column_unique(name),
                                Some(Compound(names)) => table.indices.iter().any(|i| i.columns == *names),
                            }
                        };

                        let arity = match relation_field.arity {
                            FieldArity::Required | FieldArity::Optional if other_is_unique() => FieldArity::Optional,
                            FieldArity::Required | FieldArity::Optional => FieldArity::List,
                            FieldArity::List => FieldArity::Optional,
                        };

                        let inflector = prisma_inflector::default();

                        let name = match arity {
                            FieldArity::List => inflector.pluralize(&model.name).camel_case(), // pluralize
                            FieldArity::Optional => model.name.clone().camel_case(),
                            FieldArity::Required => model.name.clone().camel_case(),
                        };

                        let field = Field {
                            name,
                            arity,
                            field_type,
                            database_name: None,
                            default_value: None,
                            is_unique: false,
                            id_info: None,
                            documentation: None,
                            is_generated: false,
                            is_updated_at: false,
                        };

                        fields_to_be_added.push((other_model.name.clone(), field));
                    }
                }
                _ => {}
            }
        }
    }

    // add prisma many to many relation fields
    for table in schema.tables.iter().filter(|table| is_prisma_join_table(&table)) {
        let first = table.foreign_keys.get(0);
        let second = table.foreign_keys.get(1);

        match (first, second) {
            (Some(f), Some(s)) => {
                let is_self_relation = f.referenced_table == s.referenced_table;

                fields_to_be_added.push((
                    s.referenced_table.clone(),
                    create_many_to_many_field(f, table.name[1..].to_string(), is_self_relation),
                ));
                fields_to_be_added.push((
                    f.referenced_table.clone(),
                    create_many_to_many_field(s, table.name[1..].to_string(), is_self_relation),
                ));
            }
            (_, _) => (),
        }
    }

    let mut duplicated_relation_fields = Vec::new();

    fields_to_be_added
        .iter()
        .enumerate()
        .for_each(|(index, (model, field))| {
            let is_duplicated = fields_to_be_added
                .iter()
                .filter(|(other_model, other_field)| model == other_model && field.name == other_field.name)
                .count()
                > 1;

            if is_duplicated {
                duplicated_relation_fields.push(index);
            }
        });

    duplicated_relation_fields.iter().for_each(|index| {
        let (_, ref mut field) = fields_to_be_added.get_mut(*index).unwrap();
        let suffix = match &field.field_type {
            FieldType::Relation(RelationInfo { name, .. }) => format!("_{}", &name),
            FieldType::Base(_) => "".to_string(),
            _ => "".to_string(),
        };

        field.name = format!("{}{}", field.name, suffix)
    });

    for (model, field) in fields_to_be_added {
        let model = data_model.find_model_mut(&model).unwrap();
        model.add_field(field);
    }

    Ok(data_model)
}

fn parse_int(value: &str) -> Option<i32> {
    debug!("Parsing int '{}'", value);
    let re_num = Regex::new(r"^'?(\d+)'?$").expect("compile regex");
    let rslt = re_num.captures(value);
    if rslt.is_none() {
        debug!("Couldn't parse int");
        return None;
    }

    let captures = rslt.expect("get captures");
    let num_str = captures.get(1).expect("get capture").as_str();
    let num_rslt = num_str.parse::<i32>();
    match num_rslt {
        Ok(num) => Some(num),
        Err(_) => {
            debug!("Couldn't parse int '{}'", num_str);
            None
        }
    }
}

fn parse_bool(value: &str) -> Option<bool> {
    debug!("Parsing bool '{}'", value);
    value.to_lowercase().parse().ok()
}

fn parse_float(value: &str) -> Option<f32> {
    debug!("Parsing float '{}'", value);
    let re_num = Regex::new(r"^'?([^']+)'?$").expect("compile regex");
    let rslt = re_num.captures(value);
    if rslt.is_none() {
        debug!("Couldn't parse float");
        return None;
    }

    let captures = rslt.expect("get captures");
    let num_str = captures.get(1).expect("get capture").as_str();
    let num_rslt = num_str.parse::<f32>();
    match num_rslt {
        Ok(num) => Some(num),
        Err(_) => {
            debug!("Couldn't parse float '{}'", num_str);
            None
        }
    }
}

fn calculate_default(default: &str, tpe: &ColumnTypeFamily) -> Option<ScalarValue> {
    match tpe {
        ColumnTypeFamily::Boolean => match parse_int(default) {
            Some(x) => Some(ScalarValue::Boolean(x != 0)),
            None => parse_bool(default).map(|b| ScalarValue::Boolean(b)),
        },
        ColumnTypeFamily::Int => parse_int(default).map(|x| ScalarValue::Int(x)),
        ColumnTypeFamily::Float => parse_float(default).map(|x| ScalarValue::Float(x)),
        ColumnTypeFamily::String => Some(ScalarValue::String(default.to_string())),
        _ => None,
    }
}

fn calc_id_info(column: &Column, table: &Table) -> Option<IdInfo> {
    table.primary_key.as_ref().and_then(|pk| {
        if pk.is_single_primary_key(&column.name) {
            let strategy = match column.auto_increment {
                true => IdStrategy::Auto,
                false => IdStrategy::None,
            };
            Some(IdInfo {
                strategy,
                sequence: pk.sequence.as_ref().map(|sequence| dml::Sequence {
                    name: sequence.name.clone(),
                    allocation_size: sequence.allocation_size as i32,
                    initial_value: sequence.initial_value as i32,
                }),
            })
        } else {
            None
        }
    })
}

fn calculate_relation_name(schema: &SqlSchema, fk: &ForeignKey, table: &Table) -> String {
    //this is not called for prisma many to many relations. for them the name is just the name of the join table.
    let referenced_model = &fk.referenced_table;
    let model_with_fk = &table.name;
    let fk_column_name = fk.columns.get(0).unwrap();

    let fk_to_same_model: Vec<&ForeignKey> = table
        .foreign_keys
        .iter()
        .filter(|fk| fk.referenced_table == referenced_model.clone())
        .collect();

    let fk_from_other_model_to_this: Vec<&ForeignKey> = schema
        .table_bang(referenced_model)
        .foreign_keys
        .iter()
        .filter(|fk| fk.referenced_table == model_with_fk.clone())
        .collect();

    //unambiguous
    if fk_to_same_model.len() < 2 && fk_from_other_model_to_this.len() == 0 {
        if model_with_fk < referenced_model {
            format!("{}To{}", model_with_fk, referenced_model)
        } else {
            format!("{}To{}", referenced_model, model_with_fk)
        }
    } else {
        //ambiguous
        if model_with_fk < referenced_model {
            format!("{}_{}To{}", model_with_fk, fk_column_name, referenced_model)
        } else {
            format!("{}To{}_{}", referenced_model, model_with_fk, fk_column_name)
        }
    }
}

fn calculate_field_type(schema: &SqlSchema, column: &Column, table: &Table) -> FieldType {
    debug!("Calculating field type for '{}'", column.name);
    // Look for a foreign key referencing this column
    match table.foreign_keys.iter().find(|fk| fk.columns.contains(&column.name)) {
        Some(fk) if calc_id_info(column, table).is_none() => {
            debug!("Found corresponding foreign key");
            let idx = fk
                .columns
                .iter()
                .position(|n| n == &column.name)
                .expect("get column FK position");
            let referenced_col = &fk.referenced_columns[idx];

            FieldType::Relation(RelationInfo {
                name: calculate_relation_name(schema, fk, table),
                to: fk.referenced_table.clone(),
                to_fields: vec![referenced_col.clone()],
                on_delete: OnDeleteStrategy::None,
            })
        }
        _ => {
            debug!("Found no corresponding foreign key");
            match column.tpe.family {
                ColumnTypeFamily::Boolean => FieldType::Base(ScalarType::Boolean),
                ColumnTypeFamily::DateTime => FieldType::Base(ScalarType::DateTime),
                ColumnTypeFamily::Float => FieldType::Base(ScalarType::Float),
                ColumnTypeFamily::Int => FieldType::Base(ScalarType::Int),
                ColumnTypeFamily::String => FieldType::Base(ScalarType::String),
                // XXX: We made a conscious decision to punt on mapping of ColumnTypeFamily
                // variants that don't yet have corresponding PrismaType variants
                _ => FieldType::Base(ScalarType::String),
            }
        }
    }
}

fn sanitize_name(name: String) -> (String, Option<String>) {
    let re_start = Regex::new("^[^a-zA-Z]+").unwrap();
    let re = Regex::new("[^_a-zA-Z0-9]").unwrap();
    let needs_sanitation = re_start.is_match(name.as_str()) || re.is_match(name.as_str());

    if needs_sanitation {
        let start_cleaned: String = re_start.replace_all(name.as_str(), "").parse().unwrap();
        (re.replace_all(start_cleaned.as_str(), "_").parse().unwrap(), Some(name))
    } else {
        (name, None)
    }
}<|MERGE_RESOLUTION|>--- conflicted
+++ resolved
@@ -84,20 +84,14 @@
         .filter(|table| !is_migration_table(&table))
         .filter(|table| !is_prisma_join_table(&table))
     {
-<<<<<<< HEAD
-        let mut model = Model::new(&table.name);
+        let (name, database_name) = sanitize_name(table.name.clone());
+        let mut model = Model::new(name, database_name);
 
         for column in table
             .columns
             .iter()
             .filter(|column| !is_compound_foreign_key_column(&table, &column))
         {
-=======
-        let (name, database_name) = sanitize_name(table.name.clone());
-        let mut model = Model::new(name, database_name);
-        //Todo: This needs to filter out composite Foreign Key columns, they are merged into one new field
-        for column in table.columns.iter() {
->>>>>>> 923d4265
             debug!("Handling column {:?}", column);
             let field_type = calculate_field_type(&schema, &column, &table);
             let arity = match column.tpe.arity {
@@ -126,7 +120,9 @@
                 }
             };
 
-            let (name, database_name) = sanitize_name(column.name.clone());
+            let (name, sanitized_name) = sanitize_name(column.name.clone());
+
+            let database_name = sanitized_name.map(|sn| Single(sn));
 
             let field = Field {
                 name,
