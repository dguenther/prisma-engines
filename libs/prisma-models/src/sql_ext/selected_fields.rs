use crate::{AsColumn, SelectedFields};
use quaint::ast::Column;

pub trait SelectedFieldsExt {
    fn columns<'a>(&'a self) -> Box<dyn Iterator<Item = Column<'static>> + 'a>;
}

impl SelectedFieldsExt for SelectedFields {
<<<<<<< HEAD
    fn columns(&self) -> Vec<Column<'static>> {
        let mut result: Vec<Column<'static>> = self.scalar_non_list().iter().map(|f| f.as_column()).collect();

        for rf in self.relation_inlined().iter() {
            result.push(rf.as_column());
        }

        if let Some(ref from_field) = self.from_field {
            let relation = from_field.relation();

            if from_field.relation_is_inlined_in_child() {
                result.extend(
                    relation
                        .columns_for_relation_side(from_field.relation_side.opposite())
                        .into_iter()
                        .map(|col| col.alias(SelectedFields::RELATED_MODEL_ALIAS))
                        .collect::<Vec<Column<'static>>>(),
                );

                result.extend(
                    relation
                        .columns_for_relation_side(from_field.relation_side)
                        .into_iter()
                        .map(|col| col.alias(SelectedFields::PARENT_MODEL_ALIAS))
                        .collect::<Vec<Column<'static>>>(),
                );
            } else {
                result.extend(
                    relation
                        .columns_for_relation_side(from_field.relation_side.opposite())
                        .into_iter()
                        .map(|col| {
                            col.alias(SelectedFields::RELATED_MODEL_ALIAS)
                                .table(Relation::TABLE_ALIAS)
                        })
                        .collect::<Vec<Column<'static>>>(),
                );

                result.extend(
                    relation
                        .columns_for_relation_side(from_field.relation_side)
                        .into_iter()
                        .map(|col| {
                            col.alias(SelectedFields::PARENT_MODEL_ALIAS)
                                .table(Relation::TABLE_ALIAS)
                        })
                        .collect::<Vec<Column<'static>>>(),
                );
            }
        };

        result
=======
    fn columns<'a>(&'a self) -> Box<dyn Iterator<Item = Column<'static>> + 'a> {
        let scalar = self.scalar_fields().map(|f| f.as_column());
        let relation = self.relation_inlined().map(|rf| rf.as_column());

        Box::new(scalar.chain(relation))
>>>>>>> f7ec56a4
    }
}<|MERGE_RESOLUTION|>--- conflicted
+++ resolved
@@ -6,65 +6,10 @@
 }
 
 impl SelectedFieldsExt for SelectedFields {
-<<<<<<< HEAD
-    fn columns(&self) -> Vec<Column<'static>> {
-        let mut result: Vec<Column<'static>> = self.scalar_non_list().iter().map(|f| f.as_column()).collect();
-
-        for rf in self.relation_inlined().iter() {
-            result.push(rf.as_column());
-        }
-
-        if let Some(ref from_field) = self.from_field {
-            let relation = from_field.relation();
-
-            if from_field.relation_is_inlined_in_child() {
-                result.extend(
-                    relation
-                        .columns_for_relation_side(from_field.relation_side.opposite())
-                        .into_iter()
-                        .map(|col| col.alias(SelectedFields::RELATED_MODEL_ALIAS))
-                        .collect::<Vec<Column<'static>>>(),
-                );
-
-                result.extend(
-                    relation
-                        .columns_for_relation_side(from_field.relation_side)
-                        .into_iter()
-                        .map(|col| col.alias(SelectedFields::PARENT_MODEL_ALIAS))
-                        .collect::<Vec<Column<'static>>>(),
-                );
-            } else {
-                result.extend(
-                    relation
-                        .columns_for_relation_side(from_field.relation_side.opposite())
-                        .into_iter()
-                        .map(|col| {
-                            col.alias(SelectedFields::RELATED_MODEL_ALIAS)
-                                .table(Relation::TABLE_ALIAS)
-                        })
-                        .collect::<Vec<Column<'static>>>(),
-                );
-
-                result.extend(
-                    relation
-                        .columns_for_relation_side(from_field.relation_side)
-                        .into_iter()
-                        .map(|col| {
-                            col.alias(SelectedFields::PARENT_MODEL_ALIAS)
-                                .table(Relation::TABLE_ALIAS)
-                        })
-                        .collect::<Vec<Column<'static>>>(),
-                );
-            }
-        };
-
-        result
-=======
     fn columns<'a>(&'a self) -> Box<dyn Iterator<Item = Column<'static>> + 'a> {
         let scalar = self.scalar_fields().map(|f| f.as_column());
         let relation = self.relation_inlined().map(|rf| rf.as_column());
 
         Box::new(scalar.chain(relation))
->>>>>>> f7ec56a4
     }
 }