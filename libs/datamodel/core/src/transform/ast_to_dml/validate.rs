--- conflicted
+++ resolved
@@ -1,10 +1,6 @@
-<<<<<<< HEAD
-use super::Names;
+use super::db::ParserDatabase;
 use crate::ast::{Model, Span};
 use crate::common::datamodel_context::DatamodelContext;
-=======
-use super::db::ParserDatabase;
->>>>>>> 3697305a
 use crate::{
     ast,
     diagnostics::{DatamodelError, Diagnostics},
@@ -40,14 +36,8 @@
         let mut all_errors = Diagnostics::new();
         let ast_schema = db.ast();
 
-<<<<<<< HEAD
         //todo use this pattern everywhere instead of the if let result dance?
-        self.validate_names(&mut all_errors, ast_schema, names);
-=======
-        if let Err(ref mut errs) = self.validate_names(db) {
-            all_errors.append(errs);
-        }
->>>>>>> 3697305a
+        self.validate_names(&mut all_errors, db);
 
         if let Err(errs) = self.validate_names_for_indexes(ast_schema, schema) {
             all_errors.extend(errs);
@@ -259,15 +249,8 @@
         all_errors.make_result()
     }
 
-<<<<<<< HEAD
-    fn validate_names(&self, errors: &mut Diagnostics, ast_schema: &ast::SchemaAst, names: &Names<'_>) {
-        for model in ast_schema.models() {
-=======
-    fn validate_names(&self, db: &ParserDatabase<'_>) -> Result<(), Diagnostics> {
-        let mut errors = Diagnostics::new();
-
+    fn validate_names(&self, errors: &mut Diagnostics, db: &ParserDatabase<'_>) {
         for model in db.ast().models() {
->>>>>>> 3697305a
             errors.push_opt_error(model.name.validate("Model").err());
             errors.extend(model.validate_attributes());
 
