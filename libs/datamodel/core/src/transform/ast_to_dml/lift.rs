--- conflicted
+++ resolved
@@ -335,14 +335,9 @@
                     field.name = scalar_field.name().to_owned();
                     field.composite_type = self.db.ast()[*ctid].name.name.to_owned();
                     field.documentation = ast_field.documentation.clone().map(|comment| comment.text);
-<<<<<<< HEAD
-                    field.is_ignored = attributes.is_ignored;
-                    field.database_name = attributes.mapped_name.map(String::from);
-                    field.arity = arity;
-=======
                     field.is_ignored = scalar_field.is_ignored();
                     field.database_name = scalar_field.mapped_name().map(String::from);
->>>>>>> 95858696
+                    field.arity = arity;
 
                     model.add_field(dml::Field::CompositeField(field));
                     continue;
