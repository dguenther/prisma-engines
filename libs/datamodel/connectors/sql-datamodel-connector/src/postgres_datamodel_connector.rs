use datamodel_connector::connector_error::ConnectorError;
use datamodel_connector::helper::{arg_vec_from_opt, args_vec_from_opt, parse_one_opt_u32, parse_two_opt_u32};
use datamodel_connector::{Connector, ConnectorCapability};
use dml::field::{Field, FieldType};
use dml::model::Model;
use dml::native_type_constructor::NativeTypeConstructor;
use dml::native_type_instance::NativeTypeInstance;
use dml::scalars::ScalarType;
use native_types::PostgresType;
use native_types::PostgresType::*;

const SMALL_INT_TYPE_NAME: &str = "SmallInt";
const INTEGER_TYPE_NAME: &str = "Integer";
const BIG_INT_TYPE_NAME: &str = "BigInt";
const DECIMAL_TYPE_NAME: &str = "Decimal";
const MONEY_TYPE_NAME: &str = "Money";
const INET_TYPE_NAME: &str = "Inet";
const CITEXT_TYPE_NAME: &str = "Citext";
const OID_TYPE_NAME: &str = "Oid";
const REAL_TYPE_NAME: &str = "Real";
const DOUBLE_PRECISION_TYPE_NAME: &str = "DoublePrecision";
const VARCHAR_TYPE_NAME: &str = "VarChar";
const CHAR_TYPE_NAME: &str = "Char";
const TEXT_TYPE_NAME: &str = "Text";
const BYTE_A_TYPE_NAME: &str = "ByteA";
const TIMESTAMP_TYPE_NAME: &str = "Timestamp";
const TIMESTAMP_TZ_TYPE_NAME: &str = "Timestamptz";
const DATE_TYPE_NAME: &str = "Date";
const TIME_TYPE_NAME: &str = "Time";
const TIME_TZ_TYPE_NAME: &str = "Timetz";
const BOOLEAN_TYPE_NAME: &str = "Boolean";
const BIT_TYPE_NAME: &str = "Bit";
const VAR_BIT_TYPE_NAME: &str = "VarBit";
const UUID_TYPE_NAME: &str = "Uuid";
const XML_TYPE_NAME: &str = "Xml";
const JSON_TYPE_NAME: &str = "Json";
const JSON_B_TYPE_NAME: &str = "JsonB";

pub struct PostgresDatamodelConnector {
    capabilities: Vec<ConnectorCapability>,
    constructors: Vec<NativeTypeConstructor>,
}

//todo should this also contain the pretty printed output for SQL rendering?
impl PostgresDatamodelConnector {
    pub fn new() -> PostgresDatamodelConnector {
        let capabilities = vec![
            ConnectorCapability::ScalarLists,
            ConnectorCapability::Enums,
            ConnectorCapability::Json,
            ConnectorCapability::AutoIncrementMultipleAllowed,
            ConnectorCapability::AutoIncrementAllowedOnNonId,
            ConnectorCapability::AutoIncrementNonIndexedAllowed,
            ConnectorCapability::InsensitiveFilters,
            ConnectorCapability::RelationFieldsInArbitraryOrder,
            ConnectorCapability::CreateMany,
            ConnectorCapability::WritableAutoincField,
            ConnectorCapability::CreateSkipDuplicates,
            ConnectorCapability::UpdateableId,
<<<<<<< HEAD
            ConnectorCapability::NamedPrimaryKeys,
=======
            ConnectorCapability::JsonFilteringArrayPath,
            ConnectorCapability::CreateManyWriteableAutoIncId,
            ConnectorCapability::AutoIncrement,
>>>>>>> 905be1d1
        ];

        let small_int = NativeTypeConstructor::without_args(SMALL_INT_TYPE_NAME, vec![ScalarType::Int]);
        let integer = NativeTypeConstructor::without_args(INTEGER_TYPE_NAME, vec![ScalarType::Int]);
        let big_int = NativeTypeConstructor::without_args(BIG_INT_TYPE_NAME, vec![ScalarType::BigInt]);
        let decimal = NativeTypeConstructor::with_optional_args(DECIMAL_TYPE_NAME, 2, vec![ScalarType::Decimal]);
        let money = NativeTypeConstructor::without_args(MONEY_TYPE_NAME, vec![ScalarType::Decimal]);
        let inet = NativeTypeConstructor::without_args(INET_TYPE_NAME, vec![ScalarType::String]);
        let citext = NativeTypeConstructor::without_args(CITEXT_TYPE_NAME, vec![ScalarType::String]);
        let oid = NativeTypeConstructor::without_args(OID_TYPE_NAME, vec![ScalarType::Int]);
        let real = NativeTypeConstructor::without_args(REAL_TYPE_NAME, vec![ScalarType::Float]);
        let double_precision = NativeTypeConstructor::without_args(DOUBLE_PRECISION_TYPE_NAME, vec![ScalarType::Float]);
        let varchar = NativeTypeConstructor::with_optional_args(VARCHAR_TYPE_NAME, 1, vec![ScalarType::String]);
        let char = NativeTypeConstructor::with_optional_args(CHAR_TYPE_NAME, 1, vec![ScalarType::String]);
        let text = NativeTypeConstructor::without_args(TEXT_TYPE_NAME, vec![ScalarType::String]);
        let byte_a = NativeTypeConstructor::without_args(BYTE_A_TYPE_NAME, vec![ScalarType::Bytes]);
        let timestamp = NativeTypeConstructor::with_optional_args(TIMESTAMP_TYPE_NAME, 1, vec![ScalarType::DateTime]);
        let timestamptz =
            NativeTypeConstructor::with_optional_args(TIMESTAMP_TZ_TYPE_NAME, 1, vec![ScalarType::DateTime]);
        let date = NativeTypeConstructor::without_args(DATE_TYPE_NAME, vec![ScalarType::DateTime]);
        let time = NativeTypeConstructor::with_optional_args(TIME_TYPE_NAME, 1, vec![ScalarType::DateTime]);
        let timetz = NativeTypeConstructor::with_optional_args(TIME_TZ_TYPE_NAME, 1, vec![ScalarType::DateTime]);
        let boolean = NativeTypeConstructor::without_args(BOOLEAN_TYPE_NAME, vec![ScalarType::Boolean]);
        let bit = NativeTypeConstructor::with_optional_args(BIT_TYPE_NAME, 1, vec![ScalarType::String]);
        let varbit = NativeTypeConstructor::with_optional_args(VAR_BIT_TYPE_NAME, 1, vec![ScalarType::String]);
        let uuid = NativeTypeConstructor::without_args(UUID_TYPE_NAME, vec![ScalarType::String]);
        let xml = NativeTypeConstructor::without_args(XML_TYPE_NAME, vec![ScalarType::String]);
        let json = NativeTypeConstructor::without_args(JSON_TYPE_NAME, vec![ScalarType::Json]);
        let json_b = NativeTypeConstructor::without_args(JSON_B_TYPE_NAME, vec![ScalarType::Json]);

        let constructors = vec![
            small_int,
            integer,
            big_int,
            decimal,
            money,
            inet,
            citext,
            oid,
            real,
            double_precision,
            varchar,
            char,
            text,
            byte_a,
            timestamp,
            timestamptz,
            date,
            time,
            timetz,
            boolean,
            bit,
            varbit,
            uuid,
            xml,
            json,
            json_b,
        ];

        PostgresDatamodelConnector {
            capabilities,
            constructors,
        }
    }
}

const SCALAR_TYPE_DEFAULTS: &[(ScalarType, PostgresType)] = &[
    (ScalarType::Int, PostgresType::Integer),
    (ScalarType::BigInt, PostgresType::BigInt),
    (ScalarType::Float, PostgresType::DoublePrecision),
    (ScalarType::Decimal, PostgresType::Decimal(Some((65, 30)))),
    (ScalarType::Boolean, PostgresType::Boolean),
    (ScalarType::String, PostgresType::Text),
    (ScalarType::DateTime, PostgresType::Timestamp(Some(3))),
    (ScalarType::Bytes, PostgresType::ByteA),
    (ScalarType::Json, PostgresType::JsonB),
];

impl Connector for PostgresDatamodelConnector {
    fn name(&self) -> String {
        "Postgres".to_string()
    }

    fn capabilities(&self) -> &Vec<ConnectorCapability> {
        &self.capabilities
    }

    fn scalar_type_for_native_type(&self, native_type: serde_json::Value) -> ScalarType {
        let native_type: PostgresType = serde_json::from_value(native_type).unwrap();

        match native_type {
            //String
            Text => ScalarType::String,
            Char(_) => ScalarType::String,
            VarChar(_) => ScalarType::String,
            Bit(_) => ScalarType::String,
            VarBit(_) => ScalarType::String,
            Uuid => ScalarType::String,
            Xml => ScalarType::String,
            Inet => ScalarType::String,
            Citext => ScalarType::String,
            //Boolean
            Boolean => ScalarType::Boolean,
            //Int
            SmallInt => ScalarType::Int,
            Integer => ScalarType::Int,
            Oid => ScalarType::Int,
            //BigInt
            BigInt => ScalarType::BigInt,
            //Float
            Real => ScalarType::Float,
            DoublePrecision => ScalarType::Float,
            //Decimal
            Decimal(_) => ScalarType::Decimal,
            Money => ScalarType::Float,
            //DateTime
            Timestamp(_) => ScalarType::DateTime,
            Timestamptz(_) => ScalarType::DateTime,
            Date => ScalarType::DateTime,
            Time(_) => ScalarType::DateTime,
            Timetz(_) => ScalarType::DateTime,
            //Json
            Json => ScalarType::Json,
            JsonB => ScalarType::Json,
            //Bytes
            ByteA => ScalarType::Bytes,
        }
    }

    fn default_native_type_for_scalar_type(&self, scalar_type: &ScalarType) -> serde_json::Value {
        let native_type = SCALAR_TYPE_DEFAULTS
            .iter()
            .find(|(st, _)| st == scalar_type)
            .map(|(_, native_type)| native_type)
            .ok_or_else(|| format!("Could not find scalar type {:?} in SCALAR_TYPE_DEFAULTS", scalar_type))
            .unwrap();

        serde_json::to_value(native_type).expect("PostgresType to JSON failed")
    }

    fn native_type_is_default_for_scalar_type(&self, native_type: serde_json::Value, scalar_type: &ScalarType) -> bool {
        let native_type: PostgresType = serde_json::from_value(native_type).expect("PostgresType from JSON failed");

        SCALAR_TYPE_DEFAULTS
            .iter()
            .any(|(st, nt)| scalar_type == st && &native_type == nt)
    }

    fn validate_field(&self, field: &Field) -> Result<(), ConnectorError> {
        match field.field_type() {
            FieldType::NativeType(_scalar_type, native_type_instance) => {
                let native_type: PostgresType = native_type_instance.deserialize_native_type();
                let error = self.native_instance_error(native_type_instance);

                match native_type {
                    Decimal(Some((precision, scale))) if scale > precision => {
                        error.new_scale_larger_than_precision_error()
                    }
                    Decimal(Some((prec, _))) if prec > 1000 || prec == 0 => error
                        .new_argument_m_out_of_range_error("Precision must be positive with a maximum value of 1000."),
                    Bit(Some(0)) | VarBit(Some(0)) => {
                        error.new_argument_m_out_of_range_error("M must be a positive integer.")
                    }
                    Timestamp(Some(p)) | Timestamptz(Some(p)) | Time(Some(p)) | Timetz(Some(p)) if p > 6 => {
                        error.new_argument_m_out_of_range_error("M can range from 0 to 6.")
                    }
                    _ => Ok(()),
                }
            }
            _ => Ok(()),
        }
    }

    fn validate_model(&self, _model: &Model) -> Result<(), ConnectorError> {
        Ok(())
    }

    fn available_native_type_constructors(&self) -> &[NativeTypeConstructor] {
        &self.constructors
    }

    fn parse_native_type(&self, name: &str, args: Vec<String>) -> Result<NativeTypeInstance, ConnectorError> {
        let cloned_args = args.clone();

        let native_type = match name {
            SMALL_INT_TYPE_NAME => SmallInt,
            INTEGER_TYPE_NAME => Integer,
            BIG_INT_TYPE_NAME => BigInt,
            DECIMAL_TYPE_NAME => Decimal(parse_two_opt_u32(args, DECIMAL_TYPE_NAME)?),
            INET_TYPE_NAME => Inet,
            MONEY_TYPE_NAME => Money,
            CITEXT_TYPE_NAME => Citext,
            OID_TYPE_NAME => Oid,
            REAL_TYPE_NAME => Real,
            DOUBLE_PRECISION_TYPE_NAME => DoublePrecision,
            VARCHAR_TYPE_NAME => VarChar(parse_one_opt_u32(args, VARCHAR_TYPE_NAME)?),
            CHAR_TYPE_NAME => Char(parse_one_opt_u32(args, CHAR_TYPE_NAME)?),
            TEXT_TYPE_NAME => Text,
            BYTE_A_TYPE_NAME => ByteA,
            TIMESTAMP_TYPE_NAME => Timestamp(parse_one_opt_u32(args, TIMESTAMP_TYPE_NAME)?),
            TIMESTAMP_TZ_TYPE_NAME => Timestamptz(parse_one_opt_u32(args, TIMESTAMP_TZ_TYPE_NAME)?),
            DATE_TYPE_NAME => Date,
            TIME_TYPE_NAME => Time(parse_one_opt_u32(args, TIME_TYPE_NAME)?),
            TIME_TZ_TYPE_NAME => Timetz(parse_one_opt_u32(args, TIME_TZ_TYPE_NAME)?),
            BOOLEAN_TYPE_NAME => Boolean,
            BIT_TYPE_NAME => Bit(parse_one_opt_u32(args, BIT_TYPE_NAME)?),
            VAR_BIT_TYPE_NAME => VarBit(parse_one_opt_u32(args, VAR_BIT_TYPE_NAME)?),
            UUID_TYPE_NAME => Uuid,
            XML_TYPE_NAME => Xml,
            JSON_TYPE_NAME => Json,
            JSON_B_TYPE_NAME => JsonB,
            _ => return Err(ConnectorError::new_native_type_parser_error(name)),
        };

        Ok(NativeTypeInstance::new(name, cloned_args, &native_type))
    }

    fn introspect_native_type(&self, native_type: serde_json::Value) -> Result<NativeTypeInstance, ConnectorError> {
        let native_type: PostgresType = serde_json::from_value(native_type).unwrap();
        let (constructor_name, args) = match native_type {
            SmallInt => (SMALL_INT_TYPE_NAME, vec![]),
            Integer => (INTEGER_TYPE_NAME, vec![]),
            BigInt => (BIG_INT_TYPE_NAME, vec![]),
            Decimal(x) => (DECIMAL_TYPE_NAME, args_vec_from_opt(x)),
            Real => (REAL_TYPE_NAME, vec![]),
            DoublePrecision => (DOUBLE_PRECISION_TYPE_NAME, vec![]),
            VarChar(x) => (VARCHAR_TYPE_NAME, arg_vec_from_opt(x)),
            Char(x) => (CHAR_TYPE_NAME, arg_vec_from_opt(x)),
            Text => (TEXT_TYPE_NAME, vec![]),
            ByteA => (BYTE_A_TYPE_NAME, vec![]),
            Timestamp(x) => (TIMESTAMP_TYPE_NAME, arg_vec_from_opt(x)),
            Timestamptz(x) => (TIMESTAMP_TZ_TYPE_NAME, arg_vec_from_opt(x)),
            Date => (DATE_TYPE_NAME, vec![]),
            Time(x) => (TIME_TYPE_NAME, arg_vec_from_opt(x)),
            Timetz(x) => (TIME_TZ_TYPE_NAME, arg_vec_from_opt(x)),
            Boolean => (BOOLEAN_TYPE_NAME, vec![]),
            Bit(x) => (BIT_TYPE_NAME, arg_vec_from_opt(x)),
            VarBit(x) => (VAR_BIT_TYPE_NAME, arg_vec_from_opt(x)),
            Uuid => (UUID_TYPE_NAME, vec![]),
            Xml => (XML_TYPE_NAME, vec![]),
            Json => (JSON_TYPE_NAME, vec![]),
            JsonB => (JSON_B_TYPE_NAME, vec![]),
            Money => (MONEY_TYPE_NAME, vec![]),
            Inet => (INET_TYPE_NAME, vec![]),
            Citext => (CITEXT_TYPE_NAME, vec![]),
            Oid => (OID_TYPE_NAME, vec![]),
        };

        if let Some(constructor) = self.find_native_type_constructor(constructor_name) {
            Ok(NativeTypeInstance::new(constructor.name.as_str(), args, &native_type))
        } else {
            self.native_str_error(constructor_name).native_type_name_unknown()
        }
    }

    fn validate_url(&self, url: &str) -> Result<(), String> {
        if !url.starts_with("postgres://") && !url.starts_with("postgresql://") {
            return Err("must start with the protocol `postgresql://` or `postgres://`.".to_owned());
        }

        Ok(())
    }
}

impl Default for PostgresDatamodelConnector {
    fn default() -> Self {
        Self::new()
    }
}<|MERGE_RESOLUTION|>--- conflicted
+++ resolved
@@ -57,13 +57,10 @@
             ConnectorCapability::WritableAutoincField,
             ConnectorCapability::CreateSkipDuplicates,
             ConnectorCapability::UpdateableId,
-<<<<<<< HEAD
             ConnectorCapability::NamedPrimaryKeys,
-=======
             ConnectorCapability::JsonFilteringArrayPath,
             ConnectorCapability::CreateManyWriteableAutoIncId,
             ConnectorCapability::AutoIncrement,
->>>>>>> 905be1d1
         ];
 
         let small_int = NativeTypeConstructor::without_args(SMALL_INT_TYPE_NAME, vec![ScalarType::Int]);
